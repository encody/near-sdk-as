{
  "name": "near-sdk-bindgen",
<<<<<<< HEAD
  "version": "2.2.0-next.0",
=======
  "version": "2.1.2",
>>>>>>> 92fe1990
  "description": "Bindings for serializing contract functions.",
  "main": "index.js",
  "types": "dist/index.d.ts",
  "scripts": {
    "build": "tsc",
    "build:asconfig": "node asconfig.js",
    "pretest": "yarn build && yarn build:asconfig",
    "test": "node ./test.js"
  },
  "repository": {
    "type": "git",
    "url": "git+ssh://git@github.com/nearprotocol/near-sdk-as.git",
    "directory": "bindgen"
  },
  "keywords": [
    "near",
    "assemblyscript",
    "json",
    "blockchain",
    "crypto"
  ],
  "author": "Willem Wyndham",
  "license": "(MIT AND Apache-2.0)",
  "bugs": {
    "url": "https://github.com/nearprotocol/near-sdk-as/issues"
  },
  "homepage": "https://github.com/nearprotocol/near-sdk-as/tree/master/bindgen#readme",
  "files": [
    "index.js",
    "compiler.js",
    "dist/",
    "assembly/index.ts"
  ],
  "devDependencies": {
<<<<<<< HEAD
    "near-sdk-core": "^2.2.0-next.0"
=======
    "near-sdk-core": "^2.1.2"
>>>>>>> 92fe1990
  }
}<|MERGE_RESOLUTION|>--- conflicted
+++ resolved
@@ -1,10 +1,6 @@
 {
   "name": "near-sdk-bindgen",
-<<<<<<< HEAD
-  "version": "2.2.0-next.0",
-=======
   "version": "2.1.2",
->>>>>>> 92fe1990
   "description": "Bindings for serializing contract functions.",
   "main": "index.js",
   "types": "dist/index.d.ts",
@@ -39,10 +35,6 @@
     "assembly/index.ts"
   ],
   "devDependencies": {
-<<<<<<< HEAD
-    "near-sdk-core": "^2.2.0-next.0"
-=======
     "near-sdk-core": "^2.1.2"
->>>>>>> 92fe1990
   }
 }