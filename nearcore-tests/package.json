--- conflicted
+++ resolved
@@ -1,10 +1,6 @@
 {
   "name": "nearcore-tests",
-<<<<<<< HEAD
-  "version": "2.2.0-next.0",
-=======
   "version": "2.1.2",
->>>>>>> 92fe1990
   "scripts": {
     "pretest": "yarn build",
     "test": "./test.sh",
@@ -12,10 +8,6 @@
   },
   "private": true,
   "devDependencies": {
-<<<<<<< HEAD
-    "near-sdk-as": "^2.2.0-next.0"
-=======
     "near-sdk-as": "^2.1.2"
->>>>>>> 92fe1990
   }
 }