//@nearfile
import { near, context, storage, logging, base58, base64, PersistentMap, PersistentVector, PersistentDeque, PersistentTopN, ContractPromise, math } from "near-runtime-ts";
import { u128 } from "bignum";
import { TextMessage } from "./model";
import { _testTextMessage, _testTextMessageTwo, _testBytes, _testBytesTwo } from "./util";

export function hello(): string {
  logging.log("hello test");
  //TODO: fix this
  //const s = simple("a");
  const s = "a";
  return "hello".concat(s);
}

export function base58Test(): void {
  logging.log("base58Test");
  let array: Uint8Array = _testBytes();
  const encoded = base58.encode(array);
  logging.log("base58 encoded value " + encoded);
  assert(encoded == "1TMu", "Wrong encoded value for base58 encoding")
}

export function base64Test(): void {
  logging.log("base64Test");
  const array = _testBytes();
  const encoded = base64.encode(array);
  assert(encoded == "AAFaZA==", "Incorrect keys contents");
  const decoded = base64.decode("AAFaZA==");
  assert(_arrayEqual(decoded, array), "Incorrect decoded value after base64 roundtrip");
}

export function logTest(): void {
  logging.log("logTest");
}

export function storageStringRoundtripTest(): void {
  logging.log("storageStringRoundtripTest");
  storage.setString("someKey", "myValue1");
  storage.setString("someOtherKey", "otherValue");
  const getValueResult = storage.getString("someKey");
  assert(getValueResult == "myValue1", "Incorrect value from storage");
  const otherValueResult = storage.getString("someOtherKey");
  assert(otherValueResult == "otherValue", "Incorrect value2 from storage");

  assert(storage.getString("nonexistentKey") == null, "Unexpectd value on getting string with a nonexistent key");
}

export function storageBytesRoundtripTest(): void {
  logging.log("storageBytesRoundtripTest");
  const bytes = _testBytes();
  const bytes2 = _testBytesTwo();
  storage.setBytes("someKey", bytes);
  storage.setBytes("someOtherKey", bytes2);
  const getValueResult = storage.getBytes("someKey");
  assert(_arrayEqual(getValueResult, bytes), "Incorrect bytes value from storage");
  const otherValueResult = storage.getBytes("someOtherKey");
  assert(_arrayEqual(otherValueResult, bytes2), "Incorrect bytes value from storage");

  assert(storage.getBytes("nonexistentKey") == null, "Unexpectd value on getting bytes with a nonexistent key");
}

export function storageGenericGetSetRoundtripTest(): void {
  logging.log("storageGenericGetSetRoundtripTest");
  const message = _testTextMessage();
  storage.set<TextMessage>("message1", message);

  const messageFromStorage = storage.get<TextMessage>("message1");
  assert(messageFromStorage.sender == "mysteriousStranger", "Incorrect data value (sender) for retrieved object");
  assert(messageFromStorage.text == "Hello world", "Incorrect data value (text) for retrieved object");
  assert(messageFromStorage.number == 415, "Incorrect data value (number) for retrieved object");
  assert(storage.get<TextMessage>("nonexistent", null) == null, "Incorrect data value for get<T> nonexistent key");

  storage.set<TextMessage>("message2", new TextMessage());
  // TODO: fix this
  //assert(_modelObjectEqual(storage.get<TextMessage>("message2"), new TextMessage()), "Incorrect empty message on storage roundtrip");

  storage.set<u64>("u64key", 20);
  assert(storage.getPrimitive<u64>("u64key", 0) == 20, "Incorrect data value for u64 roundtrip");
  assert(storage.getPrimitive<u64>("nonexistent", 1) == 1, "Incorrect data value for u64 get nonexistent key");

  storage.set<u32>("u32key", 12);
  assert(storage.getPrimitive<u32>("u32key", 0) == 12, "Incorrect data value for u32 roundtrip");
  assert(storage.getPrimitive<u32>("nonexistent", 2) == 2, "Incorrect data value for u32 get nonexistent key");

  storage.set<i32>("i32key", -5);
  assert(storage.getPrimitive<i32>("i32key", 0) == -5, "Incorrect data value for i32 roundtrip");
  assert(storage.getPrimitive<i32>("nonexistent", -10) == -10, "Incorrect data value for i32 get nonexistent key");
  //
  storage.set<bool>("boolkey", true);
  assert(storage.getPrimitive<bool>("boolkey", 0) == true, "Incorrect data value for bool roundtrip");
  assert(storage.getPrimitive<bool>("nonexistent", true) == true, "Incorrect data value for bool get nonexistent key");

  storage.set<String>("stringkey", "StringValue");
  const stringGet = storage.get<String>("stringkey");
  assert(stringGet == "StringValue", "Incorrect data value for string roundtrip");
  assert(storage.get<string>("nonexistent", null) == null, "Incorrect data value for get<T> string nonexistent key");
}

export function storageKeysTest(): string[] {
  logging.log("storageKeysTest");

  // empty storage
  const emptyKeys = storage.keys("someKey");
  assert(emptyKeys.length == 0, "Incorrect keys contents for empty storage");

  // add some keys
  storage.setString("someApple", "myApple");
  storage.setString("someKey", "myValue1");
  storage.setString("someKey2", "myValue1");
  storage.setString("someKey6", "myValue2");

  const keyRange = storage.keyRange("someKey", "someKey3");
  assert(keyRange.length == 2, "Incorrect keys length");
  assert(keyRange[0] == "someKey", "Incorrect keys contents");
  assert(keyRange[1] == "someKey2", "Incorrect keys contents");
  const keyRangeWithLimit = storage.keyRange("someKey", "someKey3", 1);
  assert(keyRangeWithLimit.length == 1, "Incorrect keys length");
  assert(keyRangeWithLimit[0] == "someKey", "Incorrect keys contents");

  const keys = storage.keys("someKey");
  assert(keys.length == 3, "Incorrect keys length");
  assert(keys[0] == "someKey", "Incorrect keys contents");
  assert(keys[1] == "someKey2", "Incorrect keys contents");
  assert(keys[2] == "someKey6", "Incorrect keys contents");
  const keysWithLimit = storage.keys("someKey", 1);
  assert(keysWithLimit.length == 1, "Incorrect keys length");
  assert(keys[0] == "someKey", "Incorrect keys contents")

  assert(storage.contains("someApple"), "Storage does not contain key");
  assert(storage.contains("someKey"), "Storage does not contain key");
  assert(storage.contains("someKey2"), "Storage does not contain key");
  assert(storage.contains("someKey6"), "Storage does not contain key");
  assert(!storage.contains("nonexisting"), "Storage has unexpected key");
  assert(storage.hasKey("someKey6"), "Storage does not contain key");
  assert(!storage.hasKey("nonexisting"), "Storage has unexpected key");

  // remove a key and retry some of the api calls
  storage.delete("someKey");
  assert(!storage.contains("someKey"), "Storage contains key that was deleted");
  assert(storage.contains("someKey2"), "Some other key got deleted");
  const keyswithdelete = storage.keys("someKey");
  assert(keyswithdelete.length == 2, "Incorrect keys length after removing a key")
  assert(keyswithdelete[0] == "someKey2", "Incorrect keyswithdelete contents");
  assert(keyswithdelete[1] == "someKey6", "Incorrect keyswithdelete contents");
  return keyswithdelete;
}

export function mapTests(): void {
  logging.log("mapTests");
  // empty map
  const map = new PersistentMap<string, TextMessage>("mapId");
  const valuesEmpty = map.values("", "zzz");
  assert(valuesEmpty.length == 0, "Unexpected values in empty map");
  assert(!map.contains("nonexistentkey"), "Map contains a non existent key");
  assert(map.get("nonexistentkey") == null, "Incorrect result on get with nonexistent key");

  // add some entries to the map
  const message = _testTextMessage();
  map.set("mapKey1", message);
  map.set("mapKey3", _testTextMessageTwo());
  const values = map.values("", "zzz");
  assert(values.length == 2, "Unexpected values size in map with 2 entries");
  assert(_modelObjectEqual(values[0], message), "Unexpected values contents in map with 2 entries");
  assert(_modelObjectEqual(values[1], _testTextMessageTwo()), "Unexpected values contents in map with 2 entries");
  assert(map.values("mapKey3", "zzz").length == 1, "Unexpected values size in map with 2 entries");
  assert(map.values("mapKey1", "mapKey2").length == 1, "Unexpected values size in map with 2 entries");
  assert(map.values("mapKey1", "mapKey4", -1, false).length == 1, "Unexpected values size in map with 2 entries");
  assert(!map.contains("nonexistentkey"), "Map contains a non existent key");
  assert(map.contains("mapKey1"), "Map does not contain a key that was added (mapKey1)");
  assert(map.contains("mapKey3"), "Map does not contain a key that was added (mapKey3)");
  assert(_modelObjectEqual(map.get("mapKey1"), message), "Incorrect result from map get");
  assert(_modelObjectEqual(map.get("mapKey3"), _testTextMessageTwo()), "Incorrect result from map get");

  // delete an entry and retry api calls
  map.delete("mapKey3");
  assert(map.values("", "zzz").length == 1, "Unexpected values size in map after delete");
  assert(_modelObjectEqual(map.values("", "zzz")[0], message), "Unexpected values contents in map after delete");
  assert(map.values("mapKey1", "zzz").length == 1, "Unexpected values size in map after delete");
  assert(!map.contains("mapKey3"), "Map contains a key that was deleted");
  assert(map.contains("mapKey1"), "Map does not contain a key that should be there after deletion of another key");
  assert(_modelObjectEqual(map.get("mapKey1"), message), "Incorrect result from map get after delete");
  assert(map.get("mapKey3") == null, "Incorrect result from map get on a deleted key");
}

export function mapTestsWithPrimitices(): void{
  // map with primitives
  const map = new PersistentMap<i32, i32>("mapPrimitives");
  map.set(1, -20);
  assert(map.getSome(1) == -20, "wrong value on map get for i32");
}

export function vectorTests(): void {
  logging.log("vectorTests");
  const vector = new PersistentVector<string>("vector1");
  assert(vector != null, "Vector not initialized");
  assert(vector.length == 0, "Empty vector has incorrect length");
  assert(!vector.containsIndex(0), "Empty vector incorrectly has index 0");
  assert(vector.isEmpty, "isEmpty incorrect on empty vector");
  //try { assert(vector[0] == null, "");} catch (e) {} not possible to test due to lack of try catch

  vector.push("bb");
  assert(vector.length == 1, "Vector has incorrect length");
  assert(vector.containsIndex(0), "Non empty vector does not have index 0");
  assert(!vector.containsIndex(1), "Vector size 1 incorrectly has index 1");
  assert(!vector.isEmpty, "isEmpty incorrect on non-empty vector");
  assert(vector.back == "bb", "Incorrect back entry");
  assert(vector.last == "bb", "Incorrect last entry");
  assert(vector.front == "bb", "Incorrect front entry");
  assert(vector.first == "bb", "Incorrect first entry");
  assert(vector[0] == "bb", "incorrect vector contents");
  assert(_vectorHasContents(vector, ["bb"]), "Unexpected vector contents. Expected [bb]");

  vector.pushBack("bc");
  assert(vector.length == 2, "Vector has incorrect length");
  assert(vector.containsIndex(0), "Non empty vector does not have index 0");
  assert(vector.containsIndex(1), "Vector size 2 does not have index 1");
  assert(!vector.containsIndex(2), "Vector size 2 incorrectly has index 2");
  assert(!vector.isEmpty, "isEmpty incorrect on non-empty vector");
  assert(_vectorHasContents(vector, ["bb", "bc"]), "Unexpected vector contents. Expected [ba, bb]");
  vector[1] = "bd";
  assert(_vectorHasContents(vector, ["bb", "bd"]), "Unexpected vector contents. Expected [ba, bd]");

  vector[0] = "aa";
  assert(_vectorHasContents(vector, ["aa", "bd"]), "Unexpected vector contents. Expected [aa, bd]");
  assert(vector.length == 2, "Vector has incorrect length")
  vector.pushBack("be");
  assert(_vectorHasContents(vector, ["aa", "bd", "be"]), "Unexpected vector contents. Expected [aa, bd, be]");
  assert(vector.length == 3, "Vector has incorrect length")
  assert(vector.back == "be", "Incorrect back entry")
  assert(vector.last == "be", "Incorrect last entry")
  assert(vector.front == "aa", "Incorrect front entry")
  assert(vector.first == "aa", "Incorrect first entry")

  //pop an entry and then try various other methods
  vector.pop();
  assert(_vectorHasContents(vector, ["aa", "bd"]), "Unexpected vector contents. Expected [aa, bd]");
  assert(vector.length == 2, "Vector has incorrect length after delete")
  vector[0] = "ba";
  assert(_vectorHasContents(vector, ["ba", "bd"]), "Unexpected vector contents. Expected [ba, bd]");
  assert(vector.length == 2, "Vector has incorrect length")
  vector.pushBack("bf");
  assert(_vectorHasContents(vector, ["ba", "bd", "bf"]), "Unexpected vector contents. Expected [ba, bd, bf]");
  assert(vector.length == 3, "Vector has incorrect length")
  vector.popBack();
  assert(_vectorHasContents(vector, ["ba", "bd"]), "Unexpected vector contents. Expected [ba, bd]");
  assert(vector.length == 2, "Vector has incorrect length");

  // same id but different object.
  const vectorReread = new PersistentVector<string>("vector1");
  assert(vectorReread != null, "Vector not initialized");
  assert(vectorReread.length == 2, "Vector has incorrect length");

  // vector with primitives
  const vectorI32 = new PersistentVector<i32>("vectori32");
  vectorI32.pushBack(2);
  assert(vectorI32.length == 1, "Vector i32 has incorrect length");
}

export function dequeTests(): void {
  logging.log("dequeTests");
<<<<<<< HEAD
  const deque = new Deque<string>("dequeid");

  assert(deque.length == 0, "empty deque length is wrong");
  assert(!deque.containsIndex(0), "empty deque contains index 0");
  assert(deque.isEmpty == true, "empty deque returns false for isEmpty");

  deque.pushBack("1");
  assert(deque.length == 1, "deque length is wrong");
  assert(deque.containsIndex(0), "deque does not contain index 0");
  assert(!deque.containsIndex(-1), "deque does not contain index 0");
  assert(deque.isEmpty == false, "deque returns true for isEmpty");
  assert(deque[0] == "1", "wrong element value using []");
  assert(deque.back == "1", "wrong back element");
  assert(deque.front == "1", "wrong front element");
  assert(deque.first == "1", "wrong first element");
  assert(deque.last == "1", "wrong last element");

  deque.pushFront("-2");
  assert(deque.length == 2, "deque length is wrong");
  assert(deque.containsIndex(0), "deque does not contain index 0");
  assert(deque.containsIndex(1), "deque does not contain index 1");
  assert(deque.isEmpty == false, "deque returns true for isEmpty");
  assert(deque[1] == "1", "wrong element value using []");
  assert(deque[0] == "-2", "wrong element value using []");
  assert(deque.back == "1", "wrong back element");
  assert(deque.front == "-2", "wrong front element");
  assert(deque.first == "-2", "wrong first element");
  assert(deque.last == "1", "wrong last element");

  deque.popFront();
  assert(deque.length == 1, "deque length is wrong");
  assert(deque.containsIndex(0), "deque does not contain index 0");
  assert(!deque.containsIndex(1), "deque of length 1 contains index 1");
  assert(deque.isEmpty == false, "deque returns true for isEmpty");
  assert(deque[0] == "1", "wrong element value using []");
  assert(deque.back == "1", "wrong back element");
  assert(deque.front == "1", "wrong front element");
  assert(deque.first == "1", "wrong first element");
  assert(deque.last == "1", "wrong last element");

  deque.pushFront("-2");
  deque.popBack();
  assert(deque.length == 1, "deque length is wrong");
  assert(deque.containsIndex(0), "deque does not contain index 0");
  assert(!deque.containsIndex(1), "deque of length 1 contains index 1");
  assert(deque.isEmpty == false, "deque returns true for isEmpty");
  assert(deque[0] == "-2", "wrong element value using []");
  assert(deque.back == "-2", "wrong back element");
  assert(deque.front == "-2", "wrong front element");
  assert(deque.first == "-2", "wrong first element");
  assert(deque.last == "-2", "wrong last element");
=======
  const deque = new PersistentDeque<string>("dequeid");
  //assert(!deque.containsIndex(0), "empty deque contains index 0");
  //
  // const keys = storage.keys("");
  // logging.log("KEYS")
  // for (let i = 0; i < keys.length; i++) {
  //   logging.log(keys[i]);
  // }
  //
  // // empty deque - bugged
  // //assert(deque.frontIndex == -1, "Wrong front index for an empty deque");
  // logging.log("Dq 1 " + u128.fromU64(deque.frontIndex).toString() + ", " + u128.fromU64(deque.backIndex).toString() + u128.fromU64(deque.length).toString()); //??
>>>>>>> 2d940623
}

export function topnTests(): void {
  logging.log("topnTests");
  // empty topn cases
  const topn = new PersistentTopN<string>("topnid");
  assert(topn != null, "topn is null");
  assert(topn.isEmpty, "empty topn - wrong result for isEmpty");
  assert(topn.length == 0, "empty topn - wrong length");
  assert(!topn.contains("nonexistentKey"), "empty topn - contains nonexistent key");
  topn.delete("nonexistentKey"); // this should not crash
  assert(topn.keysToRatings(new Array<string>(0)).length == 0, "keys to ratings for empty topn is not empty");
  assert(topn.getTop(10).length == 0, "get top for empty topn returned non empty list")
  //assert(topn.getTopFromKey(10, "somekey").length == 0, "getTopFromKey for empty topn returned non empty list") // fails due to key doesn't exist
  assert(topn.getTopWithRating(10).length == 0, "getTopWithRating for empty topn is not empty");
  //assert(topn.getTopWithRatingFromKey(10, "somekey").length == 0, "getTopWithRatingFromKey for empty topn is not empty"); // fails due to key doesn't exist

  topn.setRating("k1", 5);
  assert(!topn.isEmpty, "topn - wrong result for isEmpty");
  assert(topn.length == 1, "topn - wrong length");
  assert(!topn.contains("nonexistentKey"), "topn - contains nonexistent key");
  assert(topn.contains("k1"), "topn - does not contain a key that should be there");
  topn.delete("nonexistentKey"); // this should not crash
  assert(topn.keysToRatings(["k1"]).length == 1, "keys to ratings wrong for topn");
  assert(topn.keysToRatings(["k1"])[0].value == 5, "keys to ratings wrong for topn");
  assert(topn.getTop(10).length == 1, "get top for topn returned non empty list");
  assert(topn.getTop(10)[0] == "k1", "wrong key in getTop")
  assert(topn.getTopFromKey(10, "k1").length == 0, "getTopFromKey for topn wrong result");
  assert(topn.getTopWithRating(10).length == 1, "getTopWithRating for topn with 1 element is wrong size");
  assert(topn.getTopWithRatingFromKey(10, "k1").length == 0, "getTopWithRatingFromKey for topn is not empty");

  // Tests with 2 entries --  k1: 6, k: 5
  topn.setRating("k", 5);
  topn.incrementRating("k1");
  assert(!topn.isEmpty, "topn - wrong result for isEmpty");
  assert(topn.length == 2, "topn - wrong length");
  assert(!topn.contains("nonexistentKey"), "topn - contains nonexistent key");
  assert(topn.contains("k"), "topn - does not contain a key that should be there");
  assert(topn.contains("k1"), "topn - does not contain a key that should be there");
  topn.delete("nonexistentKey"); // this should not crash
  assert(topn.keysToRatings(["k1"]).length == 1, "keys to ratings wrong for topn");
  assert(topn.keysToRatings(["k1", "k"]).length == 2, "keys to ratings wrong for topn");
  assert(topn.keysToRatings(["k1", "k"])[0].value == 6, "keys to ratings wrong for topn");
  assert(topn.keysToRatings(["k1", "k"])[1].value == 5, "keys to ratings wrong for topn");
  assert(topn.getTop(10).length == 2, "get top for topn is wrong");
  assert(topn.getTop(10)[0] == "k1", "wrong key in getTop");
  assert(topn.getTop(10)[1] == "k", "wrong key in getTop");
  assert(topn.getTop(1).length == 1, "get top for topn is wrong when limit is applied");
  assert(topn.getTop(1)[0] == "k1", "wrong key in getTop");
  assert(topn.getTopFromKey(10, "k").length == 0, "getTopFromKey for topn wrong result");
  assert(topn.getTopFromKey(10, "k1").length == 1, "getTopFromKey for topn wrong result");
  assert(topn.getTopFromKey(10, "k1")[0] == "k", "getTopFromKey for topn wrong result");
  assert(topn.getTopWithRating(10).length == 2, "getTopWithRating for topn with 1 element is wrong size");
  assert(topn.getTopWithRating(10)[0].value == 6, "getTopWithRating for topn with 1 element is wrong size");
  assert(topn.getTopWithRating(10)[1].value == 5, "getTopWithRating for topn with 1 element is wrong size");

  topn.delete("k1");
  topn.incrementRating("k");
  assert(!topn.isEmpty, "topn - wrong result for isEmpty");
  assert(topn.length == 1, "topn - wrong length");
  assert(!topn.contains("nonexistentKey"), "topn - contains nonexistent key");
  assert(topn.contains("k"), "topn - does not contain a key that should be there");
  topn.delete("nonexistentKey"); // this should not crash
  assert(topn.keysToRatings(["k"]).length == 1, "keys to ratings wrong for topn");
  assert(topn.keysToRatings(["k"])[0].value == 6, "keys to ratings wrong for topn");
  assert(topn.getTop(10).length == 1, "get top for topn returned non empty list");
  assert(topn.getTop(10)[0] == "k", "wrong key in getTop")
  assert(topn.getTopFromKey(10, "k").length == 0, "getTopFromKey for topn wrong result");
  assert(topn.getTopWithRating(10).length == 1, "getTopWithRating for topn with 1 element is wrong size");
  assert(topn.getTopWithRatingFromKey(10, "k").length == 0, "getTopWithRatingFromKey for topn is not empty");
}

export function contextTests(): void {
  logging.log("contextTests");
  assert(context.sender == "bob", "Wrong sender");
  assert(context.contractName == "contractaccount", "Wrong contract name");
  assert(context.blockIndex == 113, "Wrong contract name");
  assert(context.attachedDeposit == u128.fromU64(7), "Wrong receivedAmount");
  assert(context.accountBalance == u128.fromU64(14), "Wrong receivedAmount");
  assert(context.prepaidGas == 1000000000, "Wrong prepaid gas");
  assert(context.usedGas <= 1000000000, "Wrong used gas");
  assert(context.usedGas > 0, "Wrong used gas");
  //assert(context.storageUsage == 0, "Wrong storage usage"); TODO: test when implemented
}

export function promiseTests(): void {
  logging.log("promiseTests");
  const promise = ContractPromise.create("contractNameForPromise", "methodName", new Uint8Array(0));
  const promise2 = promise.then("contractNameForPromise", "methodName", new Uint8Array(0));
  promise2.returnAsResult();
  //assert(context.storageUsage == 0, "Wrong storage usage"); TODO: test when enabled
}

export function mathTests(): void {
  logging.log("mathTests");
  const array = _testBytes();
  const hash = math.hash32Bytes(array);
  assert(hash == 3593695342, "wrong hash");

  const stringValue = "toHash";
  const hashOfString = math.hash32(stringValue);
  assert(hashOfString == 3394043202, "wrong hash of the string");

  const hash256 = math.hash(stringValue);
  let x: i32[] = [1, 6, 7];
  assert(hash256.length == 32, "wrong output length for hash256");
  assert(hash256[0] == 202, "wrong contents of hash256");
  assert(hash256[1] == 76, "wrong contents of hash256");
  assert(hash256[31] == 184, "wrong contents of hash256");
}


// cruft to compare test objects. TODO: use something standard
function _arrayEqual(first: Uint8Array | null, second: Uint8Array | null): bool {
  if (first == null || second == null) {
    return first != second;
  }
  if (first.length != second.length) {
    return false;
  }
  for (let i = 0; i < first.length; ++i) {
    if (first[i] != second[i]) {
      return false;
    }
  }
  return true;
}

function _modelObjectEqual(first: TextMessage, second: TextMessage): bool {
  if (first.sender != second.sender) {
    return false;
  }
  if (first.text != second.text) {
    return false;
  }
  if (first.number != second.number) {
    return false;
  }
  return true;
}

function _vectorHasContents(vector: PersistentVector<string>, expectedContents: Array<string>): bool {
  if (vector.length != expectedContents.length) {
    return false;
  }
  for (let i = 0; i < expectedContents.length; i++) {
    if (expectedContents[i] != vector[i]) {
      //return false;
      logging.log("wrong" + expectedContents[i] + "," + vector[i]);
    }
  }
  return true;
}


export function simple(s: string): string {
  return s;
}<|MERGE_RESOLUTION|>--- conflicted
+++ resolved
@@ -258,7 +258,6 @@
 
 export function dequeTests(): void {
   logging.log("dequeTests");
-<<<<<<< HEAD
   const deque = new Deque<string>("dequeid");
 
   assert(deque.length == 0, "empty deque length is wrong");
@@ -310,20 +309,6 @@
   assert(deque.front == "-2", "wrong front element");
   assert(deque.first == "-2", "wrong first element");
   assert(deque.last == "-2", "wrong last element");
-=======
-  const deque = new PersistentDeque<string>("dequeid");
-  //assert(!deque.containsIndex(0), "empty deque contains index 0");
-  //
-  // const keys = storage.keys("");
-  // logging.log("KEYS")
-  // for (let i = 0; i < keys.length; i++) {
-  //   logging.log(keys[i]);
-  // }
-  //
-  // // empty deque - bugged
-  // //assert(deque.frontIndex == -1, "Wrong front index for an empty deque");
-  // logging.log("Dq 1 " + u128.fromU64(deque.frontIndex).toString() + ", " + u128.fromU64(deque.backIndex).toString() + u128.fromU64(deque.length).toString()); //??
->>>>>>> 2d940623
 }
 
 export function topnTests(): void {
