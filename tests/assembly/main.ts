//@nearfile
import { near, context, storage, logging, base58, base64, PersistentMap, PersistentVector, PersistentDeque, PersistentTopN, ContractPromise, math } from "near-runtime-ts";
import { u128 } from "bignum";
import { TextMessage } from "./model";
import { _testTextMessage, _testTextMessageTwo, _testBytes, _testBytesTwo } from "./util";

export function hello(): string {
  logging.log("hello test");
<<<<<<< HEAD
  const s = simple("a");
=======
  const s = simple("a"); // Test that we can call other export functions
>>>>>>> e9610a3b
  return "hello".concat(s);
}

export function base58Test(): void {
  logging.log("base58Test");
  let array: Uint8Array = _testBytes();
  const encoded = base58.encode(array);
  logging.log("base58 encoded value " + encoded);
  assert(encoded == "1TMu", "Wrong encoded value for base58 encoding")
}

export function base64Test(): void {
  logging.log("base64Test");
  const array = _testBytes();
  const encoded = base64.encode(array);
  assert(encoded == "AAFaZA==", "Incorrect keys contents");
  const decoded = base64.decode("AAFaZA==");
  assert(_arrayEqual(decoded, array), "Incorrect decoded value after base64 roundtrip");
}

export function logTest(): void {
  logging.log("logTest");
}

export function storageStringRoundtripTest(): void {
  logging.log("storageStringRoundtripTest");
  storage.setString("someKey", "myValue1");
  storage.setString("someOtherKey", "otherValue");
  const getValueResult = storage.getString("someKey");
  assert(getValueResult == "myValue1", "Incorrect value from storage");
  const otherValueResult = storage.getString("someOtherKey");
  assert(otherValueResult == "otherValue", "Incorrect value2 from storage");
  assert(storage.getString("nonexistentKey") == null, "Unexpectd value on getting string with a nonexistent key");
}

export function storageBytesRoundtripTest(): void {
  logging.log("storageBytesRoundtripTest");
  const bytes = _testBytes();
  const bytes2 = _testBytesTwo();
  storage.setBytes("someKey", bytes);
  storage.setBytes("someOtherKey", bytes2);
  const getValueResult = storage.getBytes("someKey");
  assert(_arrayEqual(getValueResult, bytes), "Incorrect bytes value from storage");
  const otherValueResult = storage.getBytes("someOtherKey");
  assert(_arrayEqual(otherValueResult, bytes2), "Incorrect bytes value from storage");

  assert(storage.getBytes("nonexistentKey") == null, "Unexpectd value on getting bytes with a nonexistent key");
}

export function storageGenericGetSetRoundtripTest(): void {
  logging.log("storageGenericGetSetRoundtripTest");
  const message = _testTextMessage();
  storage.set<TextMessage>("message1", message);

  const messageFromStorage = storage.get<TextMessage>("message1");
  assert(messageFromStorage.sender == "mysteriousStranger", "Incorrect data value (sender) for retrieved object");
  assert(messageFromStorage.text == "Hello world", "Incorrect data value (text) for retrieved object");
  assert(messageFromStorage.number == 415, "Incorrect data value (number) for retrieved object");
  assert(storage.get<TextMessage>("nonexistent", null) == null, "Incorrect data value for get<T> nonexistent key");

  storage.set<TextMessage>("message2", new TextMessage());
  // TODO: fix this
  //assert(_modelObjectEqual(storage.get<TextMessage>("message2"), new TextMessage()), "Incorrect empty message on storage roundtrip");

  storage.set<u64>("u64key", 20);
  assert(storage.getPrimitive<u64>("u64key", 0) == 20, "Incorrect data value for u64 roundtrip");
  assert(storage.getPrimitive<u64>("nonexistent", 1) == 1, "Incorrect data value for u64 get nonexistent key");

  storage.set<u32>("u32key", 12);
  assert(storage.getPrimitive<u32>("u32key", 0) == 12, "Incorrect data value for u32 roundtrip");
  assert(storage.getPrimitive<u32>("nonexistent", 2) == 2, "Incorrect data value for u32 get nonexistent key");

  storage.set<i32>("i32key", -5);
  assert(storage.getPrimitive<i32>("i32key", 0) == -5, "Incorrect data value for i32 roundtrip");
  assert(storage.getPrimitive<i32>("nonexistent", -10) == -10, "Incorrect data value for i32 get nonexistent key");

  storage.set<bool>("boolkey", true);
  assert(storage.getPrimitive<bool>("boolkey", 0) == true, "Incorrect data value for bool roundtrip");
  assert(storage.getPrimitive<bool>("nonexistent", true) == true, "Incorrect data value for bool get nonexistent key");

  storage.set<String>("stringkey", "StringValue");
  const stringGet = storage.get<String>("stringkey");
  assert(stringGet == "StringValue", "Incorrect data value for string roundtrip");
  assert(storage.get<string>("nonexistent", null) == null, "Incorrect data value for get<T> string nonexistent key");
}

export function storageKeysTest(): string[] {
  logging.log("storageKeysTest");

  // empty storage
  const emptyKeys = storage.keys("someKey");
  assert(emptyKeys.length == 0, "Incorrect keys contents for empty storage");

  // add some keys
  storage.setString("someApple", "myApple");
  storage.setString("someKey", "myValue1");
  storage.setString("someKey2", "myValue1");
  storage.setString("someKey6", "myValue2");

  const keyRange = storage.keyRange("someKey", "someKey3");
  assert(keyRange.length == 2, "Incorrect keys length");
  assert(keyRange[0] == "someKey", "Incorrect keys contents");
  assert(keyRange[1] == "someKey2", "Incorrect keys contents");
  const keyRangeWithLimit = storage.keyRange("someKey", "someKey3", 1);
  assert(keyRangeWithLimit.length == 1, "Incorrect keys length");
  assert(keyRangeWithLimit[0] == "someKey", "Incorrect keys contents");

  const keys = storage.keys("someKey");
  assert(keys.length == 3, "Incorrect keys length");
  assert(keys[0] == "someKey", "Incorrect keys contents");
  assert(keys[1] == "someKey2", "Incorrect keys contents");
  assert(keys[2] == "someKey6", "Incorrect keys contents");
  const keysWithLimit = storage.keys("someKey", 1);
  assert(keysWithLimit.length == 1, "Incorrect keys length");
  assert(keys[0] == "someKey", "Incorrect keys contents")

  assert(storage.contains("someApple"), "Storage does not contain key");
  assert(storage.contains("someKey"), "Storage does not contain key");
  assert(storage.contains("someKey2"), "Storage does not contain key");
  assert(storage.contains("someKey6"), "Storage does not contain key");
  assert(!storage.contains("nonexisting"), "Storage has unexpected key");
  assert(storage.hasKey("someKey6"), "Storage does not contain key");
  assert(!storage.hasKey("nonexisting"), "Storage has unexpected key");

  // remove a key and retry some of the api calls
  storage.delete("someKey");
  assert(!storage.contains("someKey"), "Storage contains key that was deleted");
  assert(storage.contains("someKey2"), "Some other key got deleted");
  const keyswithdelete = storage.keys("someKey");
  assert(keyswithdelete.length == 2, "Incorrect keys length after removing a key")
  assert(keyswithdelete[0] == "someKey2", "Incorrect keyswithdelete contents");
  assert(keyswithdelete[1] == "someKey6", "Incorrect keyswithdelete contents");
  return keyswithdelete;
}

export function mapTests(): void {
  logging.log("mapTests");
  // empty map
  const map = new PersistentMap<string, TextMessage>("mapId");
  const valuesEmpty = map.values("", "zzz");
  assert(valuesEmpty.length == 0, "Unexpected values in empty map");
  assert(!map.contains("nonexistentkey"), "Map contains a non existent key");
  assert(map.get("nonexistentkey") == null, "Incorrect result on get with nonexistent key");

  // add some entries to the map
  const message = _testTextMessage();
  map.set("mapKey1", message);
  map.set("mapKey3", _testTextMessageTwo());
  const values = map.values("", "zzz");
  assert(values.length == 2, "Unexpected values size in map with 2 entries");
  assert(_modelObjectEqual(values[0], message), "Unexpected values contents in map with 2 entries");
  assert(_modelObjectEqual(values[1], _testTextMessageTwo()), "Unexpected values contents in map with 2 entries");
  assert(map.values("mapKey3", "zzz").length == 1, "Unexpected values size in map with 2 entries");
  assert(map.values("mapKey1", "mapKey2").length == 1, "Unexpected values size in map with 2 entries");
  assert(map.values("mapKey1", "mapKey4", -1, false).length == 1, "Unexpected values size in map with 2 entries");
  assert(!map.contains("nonexistentkey"), "Map contains a non existent key");
  assert(map.contains("mapKey1"), "Map does not contain a key that was added (mapKey1)");
  assert(map.contains("mapKey3"), "Map does not contain a key that was added (mapKey3)");
  assert(_modelObjectEqual(map.get("mapKey1"), message), "Incorrect result from map get");
  assert(_modelObjectEqual(map.get("mapKey3"), _testTextMessageTwo()), "Incorrect result from map get");

  // delete an entry and retry api calls
  map.delete("mapKey3");
  assert(map.values("", "zzz").length == 1, "Unexpected values size in map after delete");
  assert(_modelObjectEqual(map.values("", "zzz")[0], message), "Unexpected values contents in map after delete");
  assert(map.values("mapKey1", "zzz").length == 1, "Unexpected values size in map after delete");
  assert(!map.contains("mapKey3"), "Map contains a key that was deleted");
  assert(map.contains("mapKey1"), "Map does not contain a key that should be there after deletion of another key");
  assert(_modelObjectEqual(map.get("mapKey1"), message), "Incorrect result from map get after delete");
  assert(map.get("mapKey3") == null, "Incorrect result from map get on a deleted key");
}

export function mapTestsWithPrimitices(): void{
  // map with primitives
  const map = new PersistentMap<i32, i32>("mapPrimitives");
  map.set(1, -20);
  assert(map.getSome(1) == -20, "wrong value on map get for i32");
}

export function vectorTests(): void {
  logging.log("vectorTests");
  const vector = new PersistentVector<string>("vector1");
  assert(vector != null, "Vector not initialized");
  assert(vector.length == 0, "Empty vector has incorrect length");
  assert(!vector.containsIndex(0), "Empty vector incorrectly has index 0");
  assert(vector.isEmpty, "isEmpty incorrect on empty vector");
  //try { assert(vector[0] == null, "");} catch (e) {} not possible to test due to lack of try catch

  vector.push("bb");
  assert(vector.length == 1, "Vector has incorrect length");
  assert(vector.containsIndex(0), "Non empty vector does not have index 0");
  assert(!vector.containsIndex(1), "Vector size 1 incorrectly has index 1");
  assert(!vector.isEmpty, "isEmpty incorrect on non-empty vector");
  assert(vector.back == "bb", "Incorrect back entry");
  assert(vector.last == "bb", "Incorrect last entry");
  assert(vector.front == "bb", "Incorrect front entry");
  assert(vector.first == "bb", "Incorrect first entry");
  assert(vector[0] == "bb", "incorrect vector contents");
  assert(_vectorHasContents(vector, ["bb"]), "Unexpected vector contents. Expected [bb]");

  vector.pushBack("bc");
  assert(vector.length == 2, "Vector has incorrect length");
  assert(vector.containsIndex(0), "Non empty vector does not have index 0");
  assert(vector.containsIndex(1), "Vector size 2 does not have index 1");
  assert(!vector.containsIndex(2), "Vector size 2 incorrectly has index 2");
  assert(!vector.isEmpty, "isEmpty incorrect on non-empty vector");
  assert(_vectorHasContents(vector, ["bb", "bc"]), "Unexpected vector contents. Expected [ba, bb]");
  vector[1] = "bd";
  assert(_vectorHasContents(vector, ["bb", "bd"]), "Unexpected vector contents. Expected [ba, bd]");

  vector[0] = "aa";
  assert(_vectorHasContents(vector, ["aa", "bd"]), "Unexpected vector contents. Expected [aa, bd]");
  assert(vector.length == 2, "Vector has incorrect length")
  vector.pushBack("be");
  assert(_vectorHasContents(vector, ["aa", "bd", "be"]), "Unexpected vector contents. Expected [aa, bd, be]");
  assert(vector.length == 3, "Vector has incorrect length")
  assert(vector.back == "be", "Incorrect back entry")
  assert(vector.last == "be", "Incorrect last entry")
  assert(vector.front == "aa", "Incorrect front entry")
  assert(vector.first == "aa", "Incorrect first entry")

  //pop an entry and then try various other methods
  vector.pop();
  assert(_vectorHasContents(vector, ["aa", "bd"]), "Unexpected vector contents. Expected [aa, bd]");
  assert(vector.length == 2, "Vector has incorrect length after delete")
  vector[0] = "ba";
  assert(_vectorHasContents(vector, ["ba", "bd"]), "Unexpected vector contents. Expected [ba, bd]");
  assert(vector.length == 2, "Vector has incorrect length")
  vector.pushBack("bf");
  assert(_vectorHasContents(vector, ["ba", "bd", "bf"]), "Unexpected vector contents. Expected [ba, bd, bf]");
  assert(vector.length == 3, "Vector has incorrect length")
  vector.popBack();
  assert(_vectorHasContents(vector, ["ba", "bd"]), "Unexpected vector contents. Expected [ba, bd]");
  assert(vector.length == 2, "Vector has incorrect length");

  // same id but different object.
  const vectorReread = new PersistentVector<string>("vector1");
  assert(vectorReread != null, "Vector not initialized");
  assert(vectorReread.length == 2, "Vector has incorrect length");

  // vector with primitives
  const vectorI32 = new PersistentVector<i32>("vectori32");
  vectorI32.pushBack(2);
  assert(vectorI32.length == 1, "Vector i32 has incorrect length");
}

export function dequeTests(): void {
  logging.log("dequeTests");
  const deque = new PersistentDeque<string>("dequeid");

  assert(deque.length == 0, "empty deque length is wrong");
  assert(!deque.containsIndex(0), "empty deque contains index 0");
  assert(deque.isEmpty == true, "empty deque returns false for isEmpty");

  deque.pushBack("1");
  assert(deque.length == 1, "deque length is wrong");
  assert(deque.containsIndex(0), "deque does not contain index 0");
  assert(!deque.containsIndex(-1), "deque does not contain index 0");
  assert(deque.isEmpty == false, "deque returns true for isEmpty");
  assert(deque[0] == "1", "wrong element value using []");
  assert(deque.back == "1", "wrong back element");
  assert(deque.front == "1", "wrong front element");
  assert(deque.first == "1", "wrong first element");
  assert(deque.last == "1", "wrong last element");

  deque.pushFront("-2");
  assert(deque.length == 2, "deque length is wrong");
  assert(deque.containsIndex(0), "deque does not contain index 0");
  assert(deque.containsIndex(1), "deque does not contain index 1");
  assert(deque.isEmpty == false, "deque returns true for isEmpty");
  assert(deque[1] == "1", "wrong element value using []");
  assert(deque[0] == "-2", "wrong element value using []");
  assert(deque.back == "1", "wrong back element");
  assert(deque.front == "-2", "wrong front element");
  assert(deque.first == "-2", "wrong first element");
  assert(deque.last == "1", "wrong last element");

  deque.popFront();
  assert(deque.length == 1, "deque length is wrong");
  assert(deque.containsIndex(0), "deque does not contain index 0");
  assert(!deque.containsIndex(1), "deque of length 1 contains index 1");
  assert(deque.isEmpty == false, "deque returns true for isEmpty");
  assert(deque[0] == "1", "wrong element value using []");
  assert(deque.back == "1", "wrong back element");
  assert(deque.front == "1", "wrong front element");
  assert(deque.first == "1", "wrong first element");
  assert(deque.last == "1", "wrong last element");

  deque.pushFront("-2");
  deque.popBack();
  assert(deque.length == 1, "deque length is wrong");
  assert(deque.containsIndex(0), "deque does not contain index 0");
  assert(!deque.containsIndex(1), "deque of length 1 contains index 1");
  assert(deque.isEmpty == false, "deque returns true for isEmpty");
  assert(deque[0] == "-2", "wrong element value using []");
  assert(deque.back == "-2", "wrong back element");
  assert(deque.front == "-2", "wrong front element");
  assert(deque.first == "-2", "wrong first element");
  assert(deque.last == "-2", "wrong last element");
}

export function topnTests(): void {
  logging.log("topnTests");
  // empty topn cases
  const topn = new PersistentTopN<string>("topnid");
  assert(topn != null, "topn is null");
  assert(topn.isEmpty, "empty topn - wrong result for isEmpty");
  assert(topn.length == 0, "empty topn - wrong length");
  assert(!topn.contains("nonexistentKey"), "empty topn - contains nonexistent key");
  topn.delete("nonexistentKey"); // this should not crash
  assert(topn.keysToRatings(new Array<string>(0)).length == 0, "keys to ratings for empty topn is not empty");
  assert(topn.getTop(10).length == 0, "get top for empty topn returned non empty list")
  //assert(topn.getTopFromKey(10, "somekey").length == 0, "getTopFromKey for empty topn returned non empty list") // fails due to key doesn't exist
  assert(topn.getTopWithRating(10).length == 0, "getTopWithRating for empty topn is not empty");
  //assert(topn.getTopWithRatingFromKey(10, "somekey").length == 0, "getTopWithRatingFromKey for empty topn is not empty"); // fails due to key doesn't exist

  topn.setRating("k1", 5);
  assert(!topn.isEmpty, "topn - wrong result for isEmpty");
  assert(topn.length == 1, "topn - wrong length");
  assert(!topn.contains("nonexistentKey"), "topn - contains nonexistent key");
  assert(topn.contains("k1"), "topn - does not contain a key that should be there");
  topn.delete("nonexistentKey"); // this should not crash
  assert(topn.keysToRatings(["k1"]).length == 1, "keys to ratings wrong for topn");
  assert(topn.keysToRatings(["k1"])[0].value == 5, "keys to ratings wrong for topn");
  assert(topn.getTop(10).length == 1, "get top for topn returned non empty list");
  assert(topn.getTop(10)[0] == "k1", "wrong key in getTop")
  assert(topn.getTopFromKey(10, "k1").length == 0, "getTopFromKey for topn wrong result");
  assert(topn.getTopWithRating(10).length == 1, "getTopWithRating for topn with 1 element is wrong size");
  assert(topn.getTopWithRatingFromKey(10, "k1").length == 0, "getTopWithRatingFromKey for topn is not empty");

  // Tests with 2 entries --  k1: 6, k: 5
  topn.setRating("k", 5);
  topn.incrementRating("k1");
  assert(!topn.isEmpty, "topn - wrong result for isEmpty");
  assert(topn.length == 2, "topn - wrong length");
  assert(!topn.contains("nonexistentKey"), "topn - contains nonexistent key");
  assert(topn.contains("k"), "topn - does not contain a key that should be there");
  assert(topn.contains("k1"), "topn - does not contain a key that should be there");
  topn.delete("nonexistentKey"); // this should not crash
  assert(topn.keysToRatings(["k1"]).length == 1, "keys to ratings wrong for topn");
  assert(topn.keysToRatings(["k1", "k"]).length == 2, "keys to ratings wrong for topn");
  assert(topn.keysToRatings(["k1", "k"])[0].value == 6, "keys to ratings wrong for topn");
  assert(topn.keysToRatings(["k1", "k"])[1].value == 5, "keys to ratings wrong for topn");
  assert(topn.getTop(10).length == 2, "get top for topn is wrong");
  assert(topn.getTop(10)[0] == "k1", "wrong key in getTop");
  assert(topn.getTop(10)[1] == "k", "wrong key in getTop");
  assert(topn.getTop(1).length == 1, "get top for topn is wrong when limit is applied");
  assert(topn.getTop(1)[0] == "k1", "wrong key in getTop");
  assert(topn.getTopFromKey(10, "k").length == 0, "getTopFromKey for topn wrong result");
  assert(topn.getTopFromKey(10, "k1").length == 1, "getTopFromKey for topn wrong result");
  assert(topn.getTopFromKey(10, "k1")[0] == "k", "getTopFromKey for topn wrong result");
  assert(topn.getTopWithRating(10).length == 2, "getTopWithRating for topn with 1 element is wrong size");
  assert(topn.getTopWithRating(10)[0].value == 6, "getTopWithRating for topn with 1 element is wrong size");
  assert(topn.getTopWithRating(10)[1].value == 5, "getTopWithRating for topn with 1 element is wrong size");

  topn.delete("k1");
  topn.incrementRating("k");
  assert(!topn.isEmpty, "topn - wrong result for isEmpty");
  assert(topn.length == 1, "topn - wrong length");
  assert(!topn.contains("nonexistentKey"), "topn - contains nonexistent key");
  assert(topn.contains("k"), "topn - does not contain a key that should be there");
  topn.delete("nonexistentKey"); // this should not crash
  assert(topn.keysToRatings(["k"]).length == 1, "keys to ratings wrong for topn");
  assert(topn.keysToRatings(["k"])[0].value == 6, "keys to ratings wrong for topn");
  assert(topn.getTop(10).length == 1, "get top for topn returned non empty list");
  assert(topn.getTop(10)[0] == "k", "wrong key in getTop")
  assert(topn.getTopFromKey(10, "k").length == 0, "getTopFromKey for topn wrong result");
  assert(topn.getTopWithRating(10).length == 1, "getTopWithRating for topn with 1 element is wrong size");
  assert(topn.getTopWithRatingFromKey(10, "k").length == 0, "getTopWithRatingFromKey for topn is not empty");
}

export function contextTests(): void {
  logging.log("contextTests");
  assert(context.sender == "bob", "Wrong sender");
  assert(context.contractName == "contractaccount", "Wrong contract name");
  assert(context.blockIndex == 113, "Wrong contract name");
  assert(context.attachedDeposit == u128.fromU64(7), "Wrong receivedAmount");
  assert(context.accountBalance == u128.fromU64(14), "Wrong receivedAmount");
  assert(context.prepaidGas == 1000000000, "Wrong prepaid gas");
  assert(context.usedGas <= 1000000000, "Wrong used gas");
  assert(context.usedGas > 0, "Wrong used gas");
  //assert(context.storageUsage == 0, "Wrong storage usage"); TODO: test when implemented
}

export function promiseTests(): void {
  logging.log("promiseTests");
  const promise = ContractPromise.create("contractNameForPromise", "methodName", new Uint8Array(0));
  const promise2 = promise.then("contractNameForPromise", "methodName", new Uint8Array(0));
  promise2.returnAsResult();
  //assert(context.storageUsage == 0, "Wrong storage usage"); TODO: test when enabled
}

export function mathTests(): void {
  logging.log("mathTests");
  const array = _testBytes();
  const hash = math.hash32Bytes(array);
  assert(hash == 3593695342, "wrong hash");

  const stringValue = "toHash";
  const hashOfString = math.hash32(stringValue);
  assert(hashOfString == 3394043202, "wrong hash of the string");

  const hash256 = math.hash(stringValue);
  let x: i32[] = [1, 6, 7];
  assert(hash256.length == 32, "wrong output length for hash256");
  assert(hash256[0] == 202, "wrong contents of hash256");
  assert(hash256[1] == 76, "wrong contents of hash256");
  assert(hash256[31] == 184, "wrong contents of hash256");
}


// cruft to compare test objects. TODO: use something standard
function _arrayEqual(first: Uint8Array | null, second: Uint8Array | null): bool {
  if (first == null || second == null) {
    return first != second;
  }
  if (first.length != second.length) {
    return false;
  }
  for (let i = 0; i < first.length; ++i) {
    if (first[i] != second[i]) {
      return false;
    }
  }
  return true;
}

function _modelObjectEqual(first: TextMessage, second: TextMessage): bool {
  if (first.sender != second.sender) {
    return false;
  }
  if (first.text != second.text) {
    return false;
  }
  if (first.number != second.number) {
    return false;
  }
  return true;
}

function _vectorHasContents(vector: PersistentVector<string>, expectedContents: Array<string>): bool {
  if (vector.length != expectedContents.length) {
    return false;
  }
  for (let i = 0; i < expectedContents.length; i++) {
    if (expectedContents[i] != vector[i]) {
      //return false;
      logging.log("wrong" + expectedContents[i] + "," + vector[i]);
    }
  }
  return true;
}


export function simple(s: string): string {
  return s;
}<|MERGE_RESOLUTION|>--- conflicted
+++ resolved
@@ -6,11 +6,7 @@
 
 export function hello(): string {
   logging.log("hello test");
-<<<<<<< HEAD
-  const s = simple("a");
-=======
   const s = simple("a"); // Test that we can call other export functions
->>>>>>> e9610a3b
   return "hello".concat(s);
 }
 
