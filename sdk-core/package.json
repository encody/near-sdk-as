--- conflicted
+++ resolved
@@ -1,10 +1,6 @@
 {
   "name": "near-sdk-core",
-<<<<<<< HEAD
-  "version": "2.2.0-next.0",
-=======
   "version": "2.1.2",
->>>>>>> 92fe1990
   "description": "Core AssemblyScript package for developing NEAR smart contracts in AssemblyScript",
   "types": "assembly/index.ts",
   "repository": {
@@ -18,11 +14,7 @@
     "@as-pect/cli": "^5.0.0",
     "as-bignum": "^0.2.4",
     "asbuild": "^0.0.9",
-<<<<<<< HEAD
-    "assemblyscript": "^0.17.4",
-=======
     "assemblyscript": "^0.14.9",
->>>>>>> 92fe1990
     "assemblyscript-json": "^0.3.3",
     "bn.js": "^5.1.1",
     "bs58": "^4.0.1",
