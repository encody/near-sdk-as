import { u128 } from "./node_modules/bignum/assembly/integer/u128";

const DEFAULT_SCRATCH_BUFFER_SIZE: usize = 1 << 16;

type DataTypeIndex = u32;

const DATA_TYPE_ORIGINATOR_ACCOUNT_ID: DataTypeIndex = 1;
const DATA_TYPE_CURRENT_ACCOUNT_ID: DataTypeIndex = 2;
const DATA_TYPE_STORAGE: DataTypeIndex = 3;
const DATA_TYPE_INPUT: DataTypeIndex = 4;
const DATA_TYPE_RESULT: DataTypeIndex = 5;
const DATA_TYPE_STORAGE_ITER: DataTypeIndex = 6;

/**
 * Represents contract storage.
 */
export class Storage {
  private _scratchBuf: Uint8Array = new Uint8Array(DEFAULT_SCRATCH_BUFFER_SIZE);

  /**
   * Internal method to fetch list of keys from the given iterator up the limit.
   */
  private _fetchIter(iterId: u32, limit: i32 = -1): string[] {
    let result: string[] = new Array<string>();
    while (limit-- != 0) {
      let key = this._internalReadString(DATA_TYPE_STORAGE_ITER, 0, iterId);
      if (key != null) {
        result.push(key);
      }
      if (!storage_iter_next(iterId)) {
        break;
      }
    }
    return result;
  }

  /**
   * Returns list of keys between the given start key and the end key. Both inclusive.
   * NOTE: Must be very careful to avoid exploding amount of compute with this method.
   * @param start The start key used as a lower bound in lexicographical order. Inclusive.
   * @param end The end key used as a upper bound in lexicographical order. Inclusive.
   * @param limit The maximum number of keys to return. Default is `-1`, means no limit.
   */
  keyRange(start: string, end: string, limit: i32 = -1): string[] {
    return this._fetchIter(
      storage_range(start.lengthUTF8 - 1, start.toUTF8(), end.lengthUTF8 - 1, end.toUTF8()),
      limit,
    );
  }

  /**
   * Returns list of keys starting with given prefix.
   * NOTE: Must be very careful to avoid exploding amount of compute with this method.
   * @param prefix The key prefix.
   * @param limit The maximum number of keys to return. Default is `-1`, means no limit.
   */
  keys(prefix: string, limit: i32 = -1): string[] {
    return this._fetchIter(
      storage_iter(prefix.lengthUTF8 - 1, prefix.toUTF8()),
      limit,
    );
  }

  /**
   * @deprecated Use setString or set<string>
   */
  setItem(key: string, value: string): void {
    this.setString(key, value);
  }

  /**
   * @deprecated Use getString or get<string>
   */
  getItem(key: string): string {
    return this.getString(key);
  }

  /**
   * Store string value under given key. Both key and value are encoded as UTF-8 strings.
   */
  setString(key: string, value: string): void {
    storage_write(key.lengthUTF8 - 1, key.toUTF8(), value.lengthUTF8 - 1, value.toUTF8());
  }

  /**
   * Get string value stored under given key. Both key and value are encoded as UTF-8 strings.
   */
  getString(key: string): string {
    return this._internalReadString(DATA_TYPE_STORAGE, key.lengthUTF8 - 1, key.toUTF8());
  }

  /**
   * Store byte array under given key. Key is encoded as UTF-8 strings.
   * Byte array stored as is.
   *
   * It's convenient to use this together with `domainObject.encode()`.
   */
  setBytes(key: string, value: Uint8Array): void {
    storage_write(key.lengthUTF8 - 1, key.toUTF8(), value.byteLength, value.dataStart);
  }

  /**
   * Get byte array stored under given key. Key is encoded as UTF-8 strings.
   * Byte array stored as is.
   *
   * It's convenient to use this together with `DomainObject.decode()`.
   */
  getBytes(key: string): Uint8Array {
    return this._internalReadBytes(DATA_TYPE_STORAGE, key.lengthUTF8 - 1, key.toUTF8());
  }

  /**
   * Returns true if the given key is present in the storage.
   */
  contains(key: string): bool {
    return storage_has_key(key.lengthUTF8 - 1, key.toUTF8());
  }

  @inline
  hasKey(key: string): bool {
    return this.contains(key);
  }

  delete(key: string): void {
    storage_remove(key.lengthUTF8 - 1, key.toUTF8());
  }

  /**
   * @deprecated Use #delete
   */
  @inline
  remove(key: string): void {
    this.delete(key);
  }

  /**
   * @deprecated Use #delete
   */
  @inline
  removeItem(key: string): void {
    this.delete(key);
  }

  /**
   * Store 64-bit unsigned int under given key. Key is encoded as UTF-8 strings.
   * Number is encoded as decimal string.
   */
  setU64(key: string, value: u64): void {
    this.setItem(key, value.toString());
  }

  /**
   * Get 64-bit unsigned int stored under given key. Key is encoded as UTF-8 strings.
   * Number is encoded as decimal string.
   *
   * @returns int value or 0 if value is not found
   */
  getU64(key: string): u64 {
    return U64.parseInt(this.getItem(key) || "0");
  }

  /**
   * Stores given generic value under the key. Key is encoded as UTF-8 strings.
   * Supported types: bool, integer, string and data objects defined in model.ts.
   *
   * @param key A key to use for storage.
   * @param value A value to store.
   */
  set<T>(key: string, value: T): void {
    if (isString<T>()) {
      this.setString(key, value);
    } else if (isInteger<T>()) {
      this.setString(key, value.toString());
    } else {
      this.setBytes(key, value.encode());
    }
  }

  /**
   * Gets given generic value stored under the key. Key is encoded as UTF-8 strings.
   * Supported types: bool, integer, string and data objects defined in model.ts.
   *
   * @param key A key to read from storage.
   * @param defaultValue The default value if the key is not available
   * @returns A value of type T stored under the given key.
   */
  get<T>(key: string, defaultValue: T = null): T {
    if (isString<T>() || isInteger<T>()) {
      return near.parseFromString<T>(this.getString(key), defaultValue);
    } else {
      return near.parseFromBytes<T>(this.getBytes(key), defaultValue);
    }
  }

  /**
   * @hidden
   * Reads given params into the internal scratch buffer and returns length.
   */
  private _internalBufferRead(dataType: DataTypeIndex, keyLen: usize, key: usize): usize {
    for (let i = 0; i < 2; ++i) {
      let len = data_read(
        dataType,
        keyLen,
        key,
        this._scratchBuf.byteLength,
        this._scratchBuf.dataStart,
      );
      if (len <= <usize>(this._scratchBuf.byteLength)) {
        return len;
      }
      this._scratchBuf = new Uint8Array(len);
    }
    assert(false, "Internal scratch buffer was resized more than once");
    return 0;
  }

  /**
   * @hidden
   * Reads a string for the given params.
   */
  _internalReadString(dataType: DataTypeIndex, keyLen: usize, key: usize): string {
    let len = this._internalBufferRead(dataType, keyLen, key);
    if (len == 0) {
      return null;
    }
    return String.fromUTF8(this._scratchBuf.dataStart, len);
  }

  /**
   * @hidden
   * Reads bytes for the given params.
   */
  _internalReadBytes(dataType: DataTypeIndex, keyLen: usize, key: usize): Uint8Array {
    let len = this._internalBufferRead(dataType, keyLen, key);
    if (len == 0) {
      return null;
    }
    let res = new Uint8Array(len);
    memory.copy(res.dataStart, this._scratchBuf.dataStart, len);
    return res;
  }
}

/**
 * An instance of a Storage class that is used for working with contract storage on the blockchain.
 */
export let storage: Storage = new Storage();

/**
 * A namespace with classes and functions for persistent collections on the blockchain.
 */
export namespace collections {
  const _KEY_LENGTH_SUFFIX = ":len";
  const _KEY_FRONT_INDEX_SUFFIX = ":front";
  const _KEY_BACK_INDEX_SUFFIX = ":back";
  const _KEY_ELEMENT_SUFFIX = "::";
  const _KEY_RATING_SUFFIX = ":r";
  const _RATING_OFFSET: u64 = 2147483648;

  /**
   * A vector class that implements a persistent array.
   */
  export class Vector<T> {
    private _elementPrefix: string;
    private _lengthKey: string;
    private _length: i32;

    /**
     * Creates or restores a persistent vector with a given storage prefix.
     * Always use a unique storage prefix for different collections.
     * @param prefix A prefix to use for every key of this vector.
     */
    constructor(prefix: string) {
      this._elementPrefix = prefix + _KEY_ELEMENT_SUFFIX;
      this._lengthKey = prefix + _KEY_LENGTH_SUFFIX;
      this._length = -1;
    }

    /**
     * @returns An interal key for a given index.
     */
    @inline
    private _key(index: i32): string {
      return this._elementPrefix + index.toString();
    }

    /**
     * Removes the content of the element from storage without changing length of the vector.
     * @param index The index of the element to remove.
     */
    delete(index: i32): void {
      assert(this.containsIndex(index), "Index out of range");
      storage.delete(this._key(index));
    }

    /**
     * @param index The index to check.
     * @returns True if the given index is within the range of the vector indices.
     */
    containsIndex(index: i32): bool {
      return index >= 0 && index < this.length;
    }

    /**
     * @returns True if the vector is empty.
     */
    get isEmpty(): bool {
      return this.length == 0;
    }

    /**
     * @returns The length of the vector.
     */
    get length(): i32 {
      if (this._length < 0) {
        this._length = storage.get<i32>(this._lengthKey, 0);
      }
      return this._length;
    }

    /**
     * Internally sets the length of the vector
     */
    private set length(value: i32) {
      this._length = value;
      storage.set<i32>(this._lengthKey, value);
    }

    /**
     * Returns the element of the vector for a given index. Asserts the given index is within the
     * range of the vector.
     * @param index The index of the element to return.
     * @returns The element at the given index.
     */
    @operator("[]")
    private __get(index: i32): T {
      assert(this.containsIndex(index), "Index out of range");
      return this.__unchecked_get(index);
    }

    /**
     * Returns the element of the vector for a given index without checks.
     * @param index The index of the element to return.
     * @returns The element at the given index.
     */
    @operator("{}")
    private __unchecked_get(index: i32): T {
      return storage.get<T>(this._key(index));
    }

    /**
     * Sets the value of an element at the given index. Asserts the given index is within the
     * range of the vector.
     * @param index The index of the element.
     * @param value The new value.
     */
    @operator("[]=")
    private __set(index: i32, value: T): void {
      assert(this.containsIndex(index), "Index out of range");
      this.__unchecked_set(index, value);
    }

    /**
     * Sets the value of an element at the given index without checks.
     * @param index The index of the element.
     * @param value The new value.
     */
    @operator("{}=")
    private __unchecked_set(index: i32, value: T): void {
      storage.set<T>(this._key(index), value);
    }

    /**
     * Adds a new element to the end of the vector. Increases the length of the vector.
     * @param element A new element to add.
     * @returns The index of a newly added element
     */
    push(element: T): i32 {
      let index = this.length;
      this.length = index + 1;
      this.__unchecked_set(index, element);
      return index;
    }

    /**
     * Adds a new element to the end of the vector. Increases the length of the vector.
     * @param element A new element to add.
     * @returns The index of a newly added element
     */
    @inline
    pushBack(element: T): i32 {
      return this.push(element);
    }

    /**
     * Removes the last element from the vector and returns it. Asserts that the vector is not empty.
     * Decreases the length of the vector.
     * @returns The removed last element of the vector.
     */
    pop(): T {
      assert(this.length > 0, "Vector is empty");
      let index = this.length - 1;
      this.length = index;
      let result = this.__unchecked_get(index);
      storage.delete(this._key(index));
      return result;
    }

    /**
     * Removes the last element from the vector and returns it. Asserts that the vector is not empty.
     * Decreases the length of the vector.
     * @returns The removed last element of the vector.
     */
    @inline
    popBack(): T {
      return this.pop();
    }

    /**
     * @returns The last element of the vector. Asserts that the vector is not empty.
     */
    get back(): T {
      return this.__get(this.length - 1);
    }

    /**
     * @returns The last element of the vector. Asserts that the vector is not empty.
     */
    @inline
    get last(): T {
      return this.back;
    }

    /**
     * @returns The first element of the vector. Asserts that the vector is not empty.
     */
    get front(): T {
      return this.__get(0);
    }

    /**
     * @returns The first element of the vector. Asserts that the vector is not empty.
     */
    @inline
    get first(): T {
      return this.front;
    }
  }


  /**
   * A deque class that implements a persistent bidirectional queue.
   */
  export class Deque<T> {
    private _elementPrefix: string;
    private _frontIndexKey: string;
    private _backIndexKey: string;
    private _frontIndex: i32;
    private _backIndex: i32;

    /**
     * Creates or restores a persistent deque with a given storage prefix.
     * Always use a unique storage prefix for different collections.
     * @param prefix A prefix to use for every key of this deque.
     */
    constructor(prefix: string) {
      this._elementPrefix = prefix + _KEY_ELEMENT_SUFFIX;
      this._frontIndexKey = prefix + _KEY_FRONT_INDEX_SUFFIX;
      this._backIndexKey = prefix + _KEY_BACK_INDEX_SUFFIX;
      this._frontIndex = i32.MIN_VALUE;
      this._backIndex = i32.MAX_VALUE;
    }

    /**
     * @returns An interal key for a given index.
     */
    @inline
    private _key(index: i32): string {
      return this._elementPrefix + index.toString();
    }

    /**
     * @returns The index of the first/front element of the deque (inclusive).
     */
    private get frontIndex(): i32 {
      if (this._frontIndex == i32.MIN_VALUE) {
        this._frontIndex = storage.get<i32>(this._frontIndexKey, 0);
      }
      return this._frontIndex;
    }

    /**
     * Internal. Sets the index of the first/front element.
     */
    private set frontIndex(value: i32) {
      this._frontIndex = value;
      storage.set<i32>(this._frontIndexKey, value);
    }

    /**
     * @returns The index of the last/back element of the deque (inclusive).
     */
    private get backIndex(): i32 {
      if (this._backIndex == i32.MAX_VALUE) {
        this._backIndex = storage.get<i32>(this._backIndexKey, -1);
      }
      return this._backIndex;
    }

    /**
     * Internal. Sets the index of the last/back element.
     */
    private set backIndex(value: i32) {
      this._backIndex = value;
      storage.set<i32>(this._backIndexKey, value);
    }

    /**
     * @param index The index to check.
     * @returns True if the given index is within the range of the deque indices.
     */
    containsIndex(index: i32): bool {
      return index >= 0 && index < this.length;
    }

    /**
     * Removes the content of the element from storage without changing length of the deque.
     * @param index The index of the element to remove.
     */
    delete(index: i32): void {
      assert(this.containsIndex(index), "Index out of range");
      storage.delete(this._key(index + this.frontIndex));
    }

    /**
     * @returns The length of the deque.
     */
    get length(): i32 {
      return this.backIndex - this.frontIndex + 1;
    }

    /**
     * @returns True if the deque is empty.
     */
    get isEmpty(): bool {
      return this.length == 0;
    }

    /**
     * Returns the element of the deque for a given index. Asserts the given index is within the
     * range of the vector.
     * @param index The index of the element to return.
     * @returns The element at the given index.
     */
    @operator("[]")
    private __get(index: i32): T {
      assert(this.containsIndex(index), "Index out of range");
      return this.__unchecked_get(index);
    }

    /**
     * Returns the element of the deque for a given index without checks.
     * @param index The index of the element to return.
     * @returns The element at the given index.
     */
    @operator("{}")
    private __unchecked_get(index: i32): T {
      return storage.get<T>(this._key(index + this.frontIndex));
    }

    /**
     * Sets the new value of an element at the given index. Asserts the given index is within the
     * range of the deque.
     * @param index The index of the element.
     * @param value The new value.
     */
    @operator("[]=")
    private __set(index: i32, value: T): void {
      assert(this.containsIndex(index), "Index out of range");
      this.__unchecked_set(index, value);
    }

    /**
     * Sets the new value of an element at the given index without checks.
     * @param index The index of the element.
     * @param value The new value.
     */
    @operator("{}=")
    private __unchecked_set(index: i32, value: T): void {
      storage.set<T>(this._key(index + this.frontIndex), value);
    }

    /**
     * Adds a new element in front of the deque. Increases the length of the deque.
     * @param element A new element to add.
     * @returns The index of a newly added element
     */
    pushFront(element: T): i32 {
      this.frontIndex -= 1;
      this.__unchecked_set(0, element);
      return 0;
    }

    /**
     * Removes the first/front element from the deque and returns it.
     * Asserts that the deque is not empty. Decreases the length of the deque.
     * @returns The removed first element of the queue.
     */
    popFront(): T {
      assert(this.length > 0, "Deque is empty");
      let result = this.__unchecked_get(0);
      storage.delete(this._key(this.frontIndex));
      this.frontIndex += 1;
      return result;
    }

    /**
     * @returns The first/front element of the deque.
     */
    get front(): T {
      return this.__get(0);
    }

    /**
     * @returns The first/front element of the deque.
     */
    @inline
    get first(): T {
      return this.front;
    }

    /**
     * Adds a new element to the end of the deque. Increases the length of the deque.
     * @param element A new element to add.
     * @returns The index of a newly added element
     */
    pushBack(element: T): i32 {
      let index = this.length;
      this.backIndex += 1;
      this.__unchecked_set(index, element);
      return index;
    }

    /**
     * Removes the last/back element from the deque and returns it.
     * Asserts that the deque is not empty. Decreases the length of the deque.
     * @returns The removed first element of the queue.
     */
    popBack(): T {
      let index = this.length - 1;
      assert(index >= 0, "Deque is empty");
      let result = this.__unchecked_get(index);
      storage.delete(this._key(this.backIndex));
      this.backIndex -= 1;
      return result;
    }

    /**
     * @returns The last/back element of the deque.
     */
    get back(): T {
      return this.__get(this.length - 1);
    }

    /**
     * @returns The last/back element of the deque.
     */
    @inline
    get last(): T {
      return this.back;
    }
  }


  /**
   * A map class that implements a persistent unordered map.
   * NOTE: The Map doesn't store keys, so if you need to retrive them, include keys in the values.
   */
  export class Map<K, V> {
    private _elementPrefix: string;

    /**
     * Creates or restores a persistent map with a given storage prefix.
     * Always use a unique storage prefix for different collections.
     * @param prefix A prefix to use for every key of this map.
     */
    constructor(prefix: string) {
      this._elementPrefix = prefix + _KEY_ELEMENT_SUFFIX;
    }

    /**
     * @returns An interal string key for a given key of type K.
     */
    private _key(key: K): string {
      return this._elementPrefix + key.toString();
    }

    /**
     * Returns values of the map between the given start key and the end key.
     * @param start Starting from which key to include values. Default is `null`, means from the beginning.
     * @param end Up to which key include values (inclusive). Default is `null`, means to the end.
     * @param limit The maximum number of values to return. Default is `-1`, means no limit.
     * @param startInclusive Whether the start key is inclusive. Default is `true`, means include start key.
     *     It's useful to set it to false for pagination.
     */
    values(start: K = null, end: K = null, limit: i32 = -1, startInclusive: bool = true): V[] {
      let startKey = (start != null) ? this._key(start) : this._elementPrefix;
      if (!startInclusive) {
        startKey += String.fromCharCode(0);
      }
      let endKey = (end != null) ? this._key(end) : (this._elementPrefix + String.fromCharCode(255));
      let keys = storage.keyRange(startKey, endKey, limit);
      return keys.map<V>((key: string) => storage.get<V>(key));
    }

    /**
     * @param key Key to check.
     * @returns True if the given key present in the map.
     */
    contains(key: K): bool {
      return storage.contains(this._key(key));
    }

    /**
     * Removes value and the key from the map.
     * @param key Key to remove.
     */
    delete(key: K): void {
      storage.delete(this._key(key));
    }

    /**
     * @param key Key of the element.
     * @param defaultValue The default value if the key is not present.
     * @returns Value for the given key or the default value.
     */
    get(key: K, defaultValue: V = null): V {
      return storage.get<V>(this._key(key), defaultValue);
    }

    /**
     * Sets the new value for the given key.
     * @param key Key of the element.
     * @param value The new value of the element.
     */
    set(key: K, value: V): void {
      storage.set<V>(this._key(key), value);
    }
  }

  /**
   * A TopN class that can return first N keys of a type K sorted by rating. Rating is stored as i32.
   * Default sort order is descending (highest rated keys), but can be changed to ascending (lowest rated keys).
   */
  export class TopN<K> {
    // Internally, this prefix is used for storing padded ratings
    private _orderPrefix: string;
    // Whether the order is descending
    private _descending: bool;
    // Number of unique keys.
    private _length: i32;
    // The key to store length.
    private _lengthKey: string;

    // A map to store rating by key
    private _ratings: Map<K, i32>;

    /**
     * Creates or restores a persistent top N collection with a given storage prefix.
     * Always use a unique storage prefix for different collections.
     * @param prefix A prefix to use for every key of this collection.
     * @param descending Sorting order of keys for rating. Default is descending (the highest rated keys).
     */
    constructor(prefix: string, descending: bool = true) {
      this._ratings = new Map<K, i32>(prefix + _KEY_RATING_SUFFIX);
      this._orderPrefix = prefix + _KEY_ELEMENT_SUFFIX;
      this._descending = descending;
      this._lengthKey = prefix + _KEY_LENGTH_SUFFIX;
      this._length = -1;
    }

    /**
     * @returns A suffix for an internal key for a given external key of type K.
     */
    private _keySuffix(key: K): string {
      return _KEY_ELEMENT_SUFFIX + key.toString();
    }

    /**
     * @returns Converted integer rating into a padded string.
     */
    private _ratingKey(rating: i32): string {
      let r: u32 = <u32>((<i64>rating) + _RATING_OFFSET);
      if (this._descending) {
        r = u32.MAX_VALUE - r;
      }
      return r.toString().padStart(10, "0");
    }

    /**
     * Creates an internal key from a given rating and a given external key.
     */
    private _orderKey(rating: i32, key: K): string {
      return this._orderPrefix + this._ratingKey(rating) + this._keySuffix(key);
    }

    /**
     * @returns True if the TopN collection is empty.
     */
    get isEmpty(): bool {
      return this.length == 0;
    }

    /**
     * @returns The number of unique elements in the TopN collection.
     */
    get length(): i32 {
      if (this._length < 0) {
        this._length = storage.get<i32>(this._lengthKey, 0);
      }
      return this._length;
    }

    /**
     * Internally sets the length of the collection.
     */
    private set length(value: i32) {
      this._length = value;
      storage.set<i32>(this._lengthKey, value);
    }


    /**
     * @param key Key to check.
     * @returns True if the given key is present.
     */
    contains(key: K): bool {
      return this._ratings.contains(key);
    }

    /**
     * Removes rating and the key from the collection.
     * @param key Key to remove.
     */
    delete(key: K): void {
      if (this.contains(key)) {
        let rating = this._ratings.get(key);
        this._ratings.delete(key);
        storage.delete(this._orderKey(rating, key));
        this.length -= 1;
      }
    }

    /**
     * @param keys The array of keys to lookup rating.
     * @returns an array of key to rating pairs for the given keys.
     */
    keysToRatings(keys: K[]): near.MapEntry<K, i32>[] {
      let result = new Array<near.MapEntry<K, i32>>(keys.length);
      for (let index = 0; index < keys.length; ++index) {
        let key = keys[index];
        result[index] = new near.MapEntry<K, i32>(key, this._ratings.get(key));
      }
      return result;
    }

    /**
     * @param limit The maximum limit of keys to return.
     * @returns The array of top rated keys.
     */
    getTop(limit: i32): K[] {
      let orderKeys = storage.keys(this._orderPrefix, limit);
      return orderKeys.map<K>((orderKey: string) => storage.get<K>(orderKey));
    }

    /**
     * Returns a top list starting from the given key (exclusive). It's useful for pagination.
     * @param limit The maximum limit of keys to return.
     * @param fromKey The key from which return top list (exclisive).
     * @returns The array of top rated keys starting from the given key.
     */
    getTopFromKey(limit: i32, fromKey: K): K[] {
      let rating = this.getRating(fromKey, 0);
      let orderKeys = storage.keyRange(
        this._orderKey(rating, fromKey) + String.fromCharCode(0),
        this._orderPrefix + String.fromCharCode(255),
        limit);
      return orderKeys.map<K>((orderKey: string) => storage.get<K>(orderKey));
    }

    /**
     * @param limit The maximum limit of keys to return.
     * @returns The array of top rated keys with their corresponding rating.
     */
    getTopWithRating(limit: i32): near.MapEntry<K, i32>[] {
      return this.keysToRatings(this.getTop(limit));
    }

    /**
     * Returns a top list with rating starting from the given key (exclusive).
     * It's useful for pagination.
     * @param limit The maximum limit of keys to return.
     * @param fromKey The key from which return top list (exclisive).
     * @returns The array of top rated keys with their rating starting from the given key.
     */
    getTopWithRatingFromKey(limit: i32, fromKey: K): near.MapEntry<K, i32>[] {
      return this.keysToRatings(this.getTopFromKey(limit, fromKey));
    }

    /**
     * @param key Key of the element.
     * @param defaultRating The default rating to return if the key is not present.
     * @returns Value for the given key or the defaultRating.
     */
    getRating(key: K, defaultRating: i32 = 0): i32 {
      return this._ratings.get(key, defaultRating);
    }

    /**
     * Sets the new rating for the given key.
     * @param key The key to update.
     * @param rating The new rating of the key.
     */
    setRating(key: K, rating: i32): void {
      if (this.contains(key)) {
        let oldRating = this.getRating(key);
        storage.delete(this._orderKey(oldRating, key));
      } else {
        this.length += 1;
      }
      this._ratings.set(key, rating);
      storage.set<K>(this._orderKey(rating, key), key);
    }

    /**
     * Increments rating of the given key by the given increment (1 by default).
     * @param key The key to update.
     * @param increment The increment value for the rating (1 by default).
     */
    incrementRating(key: K, increment: i32 = 1): void {
      let oldRating = 0;
      if (this.contains(key)) {
        oldRating = this.getRating(key);
        storage.delete(this._orderKey(oldRating, key));
      } else {
        this.length += 1;
      }
      let rating = oldRating + increment;
      this._ratings.set(key, rating);
      storage.set<K>(this._orderKey(rating, key), key);
    }
  }

  /**
   * Creates or restores a persistent vector with a given storage prefix.
   * Always use a unique storage prefix for different collections.
   * @param prefix A prefix to use for every key of this vector.
   */
  export function vector<T>(prefix: string): Vector<T> {
    return new Vector<T>(prefix);
  }

  /**
   * Creates or restores a persistent deque with a given storage prefix.
   * Always use a unique storage prefix for different collections.
   * @param prefix A prefix to use for every key of this deque.
   */
  export function deque<T>(prefix: string): Deque<T> {
    return new Deque<T>(prefix);
  }

  /**
   * Creates or restores a persistent map with a given storage prefix.
   * Always use a unique storage prefix for different collections.
   * @param prefix A prefix to use for every key of this map.
   */
  export function map<K, V>(prefix: string): Map<K, V> {
    return new Map<K, V>(prefix);
  }

  /**
   * Creates or restores a persistent TopN with a given storage prefix.
   * Always use a unique storage prefix for different collections.
   * @param prefix A prefix to use for every key of this collection.
   * @param descending Sorting order of keys for rating. Default is descending (the highest rated keys).
   */
  export function topN<K>(prefix: string, descending: bool = true): TopN<K> {
    return new TopN<K>(prefix, descending);
  }
}

/**
 * Provides context for contract execution, including information about transaction sender, etc.
 */
class Context {
  /**
   * Account ID of transaction sender.
   */
  get sender(): string {
    return storage._internalReadString(DATA_TYPE_ORIGINATOR_ACCOUNT_ID, 0, 0);
  }

  /**
   * Account ID of contract.
   */
  get contractName(): string {
    return storage._internalReadString(DATA_TYPE_CURRENT_ACCOUNT_ID, 0, 0);
  }

  /**
   * Current block index.
   */
  get blockIndex(): u64 {
    return block_index();
  }

  /**
   * The amount of tokens received with this execution call.
   */
  get receivedAmount(): u128 {
    let buffer = new Uint8Array(16);
    received_amount(buffer.dataStart);
    return u128.fromBytes(<Uint8Array>buffer);
  }

  /**
   * The amount of tokens that are locked in the account. Storage usage fee is deducted from this balance.
   */
  get frozenBalance(): u128 {
    let buffer = new Uint8Array(16);
    frozen_balance(buffer.dataStart);
    return u128.fromBytes(<Uint8Array>buffer);
  }

  /**
   * The amount of tokens that can be used for running wasm, creating transactions, and sending to other contracts
   * through cross-contract calls.
   */
  get liquidBalance(): u128 {
    let buffer = new Uint8Array(16);
    liquid_balance(buffer.dataStart);
    return u128.fromBytes(<Uint8Array>buffer);
  }

  /**
   * The current storage usage in bytes.
   */
  get storageUsage(): u64 {
    return storage_usage();
  }

  /**
   * Moves assets from liquid balance to frozen balance.
   * If there is enough liquid balance will deposit the maximum amount. Otherwise will deposit as much as possible.
   * Will fail if there is less than minimum amount on the liquid balance. Returns the deposited amount.
   */
  deposit(minAmount: u128, maxAmount: u128): u128 {
    let minAmountBuffer = minAmount.toUint8Array();
    let maxAmountBuffer = maxAmount.toUint8Array();
    let balanceBuffer = new Uint8Array(16);
    deposit(minAmountBuffer.dataStart, maxAmountBuffer.dataStart, balanceBuffer.dataStart);
    return u128.fromBytes(<Uint8Array>balanceBuffer);
  }

   /**
   * Moves assets from frozen balance to liquid balance.
   * If there is enough frozen balance will withdraw the maximum amount. Otherwise will withdraw as much as possible.
   * Will fail if there is less than minimum amount on the frozen balance. Returns the withdrawn amount.
   */
  withdraw(minAmount: u128, maxAmount: u128): u128 {
     let minAmountBuffer = minAmount.toUint8Array();
     let maxAmountBuffer = maxAmount.toUint8Array();
     let balanceBuffer = new Uint8Array(16);
     withdraw(minAmountBuffer.dataStart, maxAmountBuffer.dataStart, balanceBuffer.dataStart);
     return u128.fromBytes(<Uint8Array>balanceBuffer);
  }
}

export let context: Context = new Context();

export namespace near {

  /**
   * Parses the given string to return a value of the given generic type.
   * Supported types: bool, integer, string and data objects defined in model.ts.
   *
   * @param s String to parse.
   * @param defaultValue The default value if the string is null
   * @returns A parsed value of type T.
   */
  export function parseFromString<T>(s: string, defaultValue: T = null): T {
    if (s == null) {
      return defaultValue;
    }
    if (isString<T>()) {
      return s;
    } else if (isInteger<T>()) {
      if (defaultValue instanceof bool) {
        return <T>(s == "true");
      } else if (isSigned<T>()) {
        return <T>I64.parseInt(s);
      } else {
        return <T>U64.parseInt(s);
      }
    } else {
      let v = instantiate<T>();
      return v.decode(stringToBytes(s));
    }
  }

  /**
   * Parses the given bytes array to return a value of the given generic type.
   * Supported types: bool, integer, string and data objects defined in model.ts.
   *
   * @param bytes Bytes to parse.
   * @param defaultValue The default value if the bytes are null
   * @returns A parsed value of type T.
   */
  export function parseFromBytes<T>(bytes: Uint8Array, defaultValue: T = null): T {
    if (bytes == null) {
      return defaultValue;
    }
    if (isString<T>() || isInteger<T>()) {
      return parseFromString<T>(bytesToString(bytes), defaultValue);
    } else {
      let v = instantiate<T>();
      return v.decode(bytes);
    }
  }

  export function bytesToString(bytes: Uint8Array): string {
    return String.fromUTF8(bytes.dataStart, bytes.byteLength)
  }

  export function stringToBytes(s: string): Uint8Array {
    let len = s.lengthUTF8 - 1;
    let bytes = new Uint8Array(len);
    memory.copy(bytes.dataStart, s.toUTF8(), len);
    return bytes;
  }

  /**
   * Helper class to store key->value pairs.
   */
  export class MapEntry<K, V> {
    key: K;
    value: V;

    constructor(key: K, value: V) {
      this.key = key;
      this.value = value;
    }
  }

  /**
   * Hash given data. Returns hash as 32-byte array.
   * @param data data can be passed as either Uint8Array or anything with .toString (hashed as UTF-8 string).
   */
  export function hash<T>(data: T): Uint8Array {
    let result = new Uint8Array(32);
    if (data instanceof Uint8Array) {
      _near_hash(data.byteLength, data.dataStart, result.dataStart);
    } else {
      let str = data.toString();
      _near_hash(str.lengthUTF8 - 1, str.toUTF8(), result.dataStart);
    }
    return result;
  }

  /**
   * Hash given data. Returns hash as 32-bit integer.
   * @param data data can be passed as either Uint8Array or anything with .toString (hashed as UTF-8 string).
   */
  export function hash32<T>(data: T): u32 {
    let dataToHash : Uint8Array;
    if (data instanceof Uint8Array) {
      return _near_hash32(data.byteLength, data.dataStart);
    } else {
      let str = data.toString();
      return _near_hash32(str.lengthUTF8 - 1, str.toUTF8());
    }
  }

  /**
   * Returns random byte buffer of given length.
   */
  export function randomBuffer(len: u32): Uint8Array {
    let result = new Uint8Array(len);
    _near_random_buf(len, result.dataStart);
    return result;
  }

  /**
   * Returns random 32-bit integer.
   */
  export function random32(): u32 {
    return random32();
  }

  export function log(msg: string): void {
    _near_log(<usize>msg);
  }

  export function str<T>(value: T): string {
    let arr: Array<T> = [value];
    return arr.toString();
  }

  export function base58(source: Uint8Array): string {
    // Code converted from:
    // https://github.com/cryptocoinjs/base-x/blob/master/index.js
    const iFACTOR = 2; // TODO: Calculate precise value to avoid overallocating
    const ALPHABET = '123456789ABCDEFGHJKLMNPQRSTUVWXYZabcdefghijkmnopqrstuvwxyz';
    let BASE = ALPHABET.length;
    let LEADER = ALPHABET.charAt(0);

    // Skip & count leading zeroes.
    let zeroes = 0
    let length = 0
    let pbegin = 0
    let pend = source.length

    while (pbegin !== pend && source[pbegin] === 0) {
      pbegin++
      zeroes++
    }

    // Allocate enough space in big-endian base58 representation.
    let size = ((pend - pbegin) * iFACTOR + 1) >>> 0
    let b58 = new Uint8Array(size)

    // Process the bytes.
    while (pbegin !== pend) {
      let carry = i32(source[pbegin])

      // Apply "b58 = b58 * 256 + ch".
      let i = 0
      for (let it = size - 1; (carry !== 0 || i < length) && (it !== -1); it--, i++) {
        carry += (256 * b58[it]) >>> 0
        b58[it] = (carry % BASE) >>> 0
        carry = (carry / BASE) >>> 0
      }

      assert(carry == 0, 'Non-zero carry');
      length = i
      pbegin++
    }

    // Skip leading zeroes in base58 result.
    let it = size - length
    while (it !== size && b58[it] === 0) {
      it++
    }

    // Translate the result into a string.
    let str = LEADER.repeat(zeroes)
    for (; it < size; ++it) str += ALPHABET.charAt(b58[it])

    return str
  }
}

/**
 * Class to make asynchronous calls to other contracts and receive callbacks.
 * Here is an example on how to create a new async call with the callback.
 * ```
 * export function callMetaNear(): void {
 *   let itemArgs: AddItemArgs = {
 *     accountId: "alice.near",
 *     itemId: "Sword +9000",s
 *   };
 *   let promise = ContractPromise.create(
 *     "metanear",
 *     "addItem",
 *     itemArgs.encode(),
 *     0,
 *   );
 *   // Setting up args for the callback
 *   let requestArgs: OnItemAddedArgs = {
 *     "itemAddedRequestId": "UNIQUE_REQUEST_ID",
 *   };
 *   let callbackPromise = promise.then(
 *      "_onItemAdded",
 *      requestArgs.encode(),
 *      2,  // Attaching 2 additional requests, in case we need to do another call
 *   );
 *   callbackPromise.returnAsResult();
 * }
 * ```
 * See docs on used methods for more details.
 */
export class ContractPromise {
  // Session-based unique promise ID. Don't preserve it longer than this execution.
  id: i32;

  /**
   * Creates a new async call promise. Returns an instance of `ContractPromise`.
   * The call would be scheduled if the this current execution of the contract succeeds
   * without errors or failed asserts.
   * @param contractName Account ID of the remote contract to call. E.g. `metanear`.
   * @param methodName Method name on the remote contract to call. E.g. `addItem`.
   * @param args Serialized arguments to pass into the method. To get them create a new model
   *     specific for the method you calling, e.g. `AddItemArgs`. Then create an instance of it
   *     and populate arguments. After this, serialize it into bytes. E.g.
   *     ```
   *     let itemArgs: AddItemArgs = {
   *       accountId: "alice.near",
   *       itemId: "Sword +9000",
   *     };
   *     // Serialize args
   *     let args = itemArgs.encode();
   *     ```
   * @param amount The amount of tokens from your contract to be sent to the remote contract with this call.
   */
  static create(
      contractName: string,
      methodName: string,
      args: Uint8Array,
      amount: u128 = 0
  ): ContractPromise {
    return {
      id: promise_create(
        contractName.lengthUTF8 - 1, contractName.toUTF8(),
        methodName.lengthUTF8 - 1, methodName.toUTF8(),
<<<<<<< HEAD
        args.byteLength, <usize>args.buffer + args.byteOffset,
        amount.toUint8Array().dataStart)
=======
        args.byteLength, args.dataStart,
        amount)
>>>>>>> 115054c3
    };
  }

  /**
   * Creating a callback for the AsyncCall Promise created with `create` method.
   * @param methodName Method name on your contract to be called to receive the callback.
   *     NOTE: Your callback method name can start with `_`, which would prevent other
   *     contracts from calling it directly. Only callbacks can call methods with `_` prefix.
   * @param args Serialized arguments on your callback method, see `create` for details.
   * @param amount The amount of tokens from the called contract to be sent to the current contract with this call.
   */
  then(
      methodName: string,
      args: Uint8Array,
      amount: u128
  ): ContractPromise {
    return {
      id: promise_then(
        this.id,
        methodName.lengthUTF8 - 1, methodName.toUTF8(),
<<<<<<< HEAD
        args.byteLength, <usize>args.buffer + args.byteOffset,
        amount.toUint8Array().dataStart)
=======
        args.byteLength, args.dataStart,
        amount)
>>>>>>> 115054c3
    };
  }

  /**
   * Returns the promise as a result of your function. Don't return any other results from the function.
   * Your current function should be `void` and shouldn't return anything else. E.g.
   * ```
   * export function callMetaNear(): void {
   *   let itemArgs: AddItemArgs = {
   *     accountId: "alice.near",
   *     itemId: "Sword +9000",
   *   };
   *   let promise = ContractPromise.create(
   *     "metanear",
   *     "addItem",
   *     itemArgs.encode(),
   *     0,
   *     0,
   *   );
   *   promise.returnAsResult();
   * }
   * ```
   *
   * Now when you call `callMetaNear` method, it creates new promise to `metanear` contract.
   * And saying that the result of the current execution depends on the result `addItem`.
   * Even though this contract is not going to be called with a callback, the contract which
   * calling `callMetaNear` would receive the result from `addItem`. This call essentially acts
   * as a proxy.
   *
   * You can also attach a callback on top of the promise before returning it, e.g.
   *
   * ```
   *   ...
   *   let promise = ContractPromise.create(
   *      ...
   *   );
   *   // Setting up args for the callback
   *   let requestArgs: OnItemAddedArgs = {
   *     "itemAddedRequestId": "UNIQUE_REQUEST_ID",
   *   };
   *   let callbackPromise = promise.then(
   *      "_onItemAdded",
   *      requestArgs.encode(),
   *      2,  // Attaching 2 additional requests, in case we need to do another call
   *   );
   *   callbackPromise.returnAsResult();
   * }
   * ```
   */
  returnAsResult(): void {
    return_promise(this.id);
  }

  /**
   * Joins multiple async call promises into one, to aggregate results before the callback.
   * NOTE: Given promises can only be new async calls and can't be callbacks.
   * Joined promise can't be returned as a result
   * @param promises List of async call promises to join.
   */
  static all(promises: ContractPromise[]): ContractPromise {
    assert(promises.length > 0);
    let id = promises[0].id;
    for (let i = 1; i < promises.length; i++) {
      id = promise_and(id, promises[i].id);
    }
    return { id };
  }

  /**
   * Method to receive async (one or multiple) results from the remote contract in the callback.
   * Example of using it.
   * ```
   * // This function is prefixed with `_`, so other contracts or people can't call it directly.
   * export function _onItemAdded(itemAddedRequestId: string): bool {
   *   // Get all results
   *   let results = ContractPromise.getResults();
   *   let addItemResult = results[0];
   *   // Verifying the remote contract call succeeded.
   *   if (addItemResult.success) {
   *     // Decoding data from the bytes buffer into the local object.
   *     let data = AddItemResult.decode(addItemResult.buffer);
   *     if (data.itemPower > 9000) {
   *       return true;
   *     }
   *   }
   *   return false;
   * }
   * ```
   * @returns An array of results based on the number of promises the callback was created on.
   *     If the callback using `then` was scheduled only on one result, then one result will be returned.
   */
  static getResults() : ContractPromiseResult[] {
    let count = <i32>result_count();
    let results = new Array<ContractPromiseResult>(count);
    for (let i = 0; i < count; i++) {
      let isOk = result_is_ok(i);
      if (!isOk) {
        results[i] = { success: false }
        continue;
      }
      let buffer = storage._internalReadBytes(DATA_TYPE_RESULT, 0, i);
      results[i] = { success: isOk, buffer: buffer };
    }
    return results;
  }
}

/**
 * Class to store results of the async calls on the remote contracts.
 */
export class ContractPromiseResult {
  // Whether the execution of the remote call succeeded.
  success: bool;
  // Bytes data returned by the remote contract. Can be empty or null, if the remote
  // method returns `void`.
  buffer: Uint8Array;
}

@external("env", "storage_write")
declare function storage_write(key_len: usize, key_ptr: usize, value_len: usize, value_ptr: usize): void;
@external("env", "storage_remove")
declare function storage_remove(key_len: usize, key_ptr: usize): void;
@external("env", "storage_has_key")
declare function storage_has_key(key_len: usize, key_ptr: usize): bool;
@external("env", "storage_iter")
declare function storage_iter(prefix_len: usize, prefix_ptr: usize): u32;
@external("env", "storage_range")
declare function storage_range(start_len: usize, start_ptr: usize, end_len: usize, end_ptr: usize): u32;
@external("env", "storage_iter_next")
declare function storage_iter_next(id: u32): u32;

@external("env", "result_count")
declare function result_count(): u32;
@external("env", "result_is_ok")
declare function result_is_ok(index: u32): bool;

@external("env", "return_value")
declare function return_value(value_len: usize, value_ptr: usize): void;
@external("env", "return_promise")
declare function return_promise(promise_index: u32): void;

@external("env", "data_read")
declare function data_read(type_index: u32, key_len: usize, key: usize, max_buf_len: usize, buf_ptr: usize): usize;

@external("env", "promise_create")
declare function promise_create(
    account_id_len: usize, account_id_ptr: usize,
    method_name_len: usize, method_name_ptr: usize,
    args_len: usize, args_ptr: usize,
    amount_ptr: usize): u32;

@external("env", "promise_then")
declare function promise_then(
    promise_index: u32,
    method_name_len: usize, method_name_ptr: usize,
    args_len: usize, args_ptr: usize,
    amount_ptr: usize): u32;

@external("env", "promise_and")
declare function promise_and(promise_index1: u32, promise_index2: u32): u32;

@external("env", "check_ethash")
declare function check_ethash(
    block_number: u64,
    header_hash_ptr: usize, header_hash_len: u32,
    nonce: u64,
    mix_hash_ptr: usize, mix_hash_len: u32,
    difficulty: u64
): bool;

/**
 * @hidden
 * Hash buffer is 32 bytes
 */
@external("env", "hash")
declare function _near_hash(value_len: usize, value_ptr: usize, buf_ptr: usize): void;

/**
 * @hidden
 */
@external("env", "hash32")
declare function _near_hash32(value_len: usize, value_ptr: usize): u32;

/**
 * @hidden
 * Fills given buffer with random u8.
 */
@external("env", "random_buf")
declare function _near_random_buf(buf_len: u32, buf_ptr: usize): void

/**
 * @hidden
 */
@external("env", "random32")
declare function random32(): u32;

/**
 * @hidden
 */
@external("env", "log")
declare function _near_log(msg_ptr: usize): void;

/**
 * @hidden
 */
@external("env", "frozen_balance")
declare function frozen_balance(balance_ptr: usize): void;

/**
 * @hidden
 */
@external("env", "liquid_balance")
declare function liquid_balance(balance_ptr: usize): void;

/**
 * @hidden
 */
@external("env", "storage_usage")
declare function storage_usage(): u64;

/**
 * @hidden
 */
@external("env", "deposit")
declare function deposit(min_amount_ptr: usize, max_amount_ptr: usize, balance_ptr: usize): void;

/**
 * @hidden
 */
@external("env", "withdraw")
declare function withdraw(min_amount_ptr: usize, max_amount_ptr: usize, balance_ptr: usize): void;

/**
 * @hidden
 */
@external("env", "received_amount")
declare function received_amount(balance_ptr: usize): void;

/**
 * @hidden
 */
@external("env", "block_index")
declare function block_index(): u64;

// adapted from https://gist.github.com/Juszczak/63e6d9e01decc850de03
/**
 * base64 encoding/decoding
 */
export namespace base64 {
  const PADCHAR: string = '=';
  const ALPHA: string = 'ABCDEFGHIJKLMNOPQRSTUVWXYZabcdefghijklmnopqrstuvwxyz0123456789+/';

  function getByte64(s: string, i: u32): u32 {
    return this.ALPHA.indexOf(s.charAt(i));
  }

  /**
   * Decode base64-encoded string and return a Uint8Array.
   * @param s Base64 encoded string.
   */
  export function decode (s: string): Uint8Array {
    let i: u32, b10: u32;
    let pads = 0,
        imax = s.length as u32;

    if (imax == 0) {
      return new Uint8Array(0);
    }

    if (s.charAt(imax - 1) == this.PADCHAR) {
      pads = 1;
      if (s.charAt(imax - 2) == this.PADCHAR) {
        pads = 2;
      }
      imax -= 4;
    }

    let main_chunk = imax % 4 == 0 ? imax / 4 * 3 : (imax / 4 + 1) * 3;
    let pad_size = pads > 0 ? 3 - pads : 0;
    let size = main_chunk + pad_size;

    let x = new Uint8Array(size),
        index = 0;

    for (i = 0; i < imax; i += 4) {
      b10 = (this.getByte64(s, i) << 18) | (this.getByte64(s, i + 1) << 12) | (this.getByte64(s, i + 2) << 6) | this.getByte64(s, i + 3);
      x[index++] = b10 >> 16;
      x[index++] = (b10 >> 8) & 255;
      x[index++] = b10 & 255;
    }
    switch (pads) {
      case 1:
        b10 = (this.getByte64(s, i) << 18) | (this.getByte64(s, i + 1) << 12) | (this.getByte64(s, i + 2) << 6);
        x[index++] = b10 >> 16;
        x[index++] = (b10 >> 8) & 255;
        break;
      case 2:
        b10 = (this.getByte64(s, i) << 18) | (this.getByte64(s, i + 1) << 12);
        x[index++] = b10 >> 16;
        break;
    }

    return x;
  }

  /**
   * Encode Uint8Array in base64.
   * @param bytes Byte array of type Uint8Array.
   */
  export function encode(bytes: Uint8Array): string {
    let i: i32, b10: u32;
    let x = new Array<string>(),
        imax = bytes.length - bytes.length % 3;

    if (bytes.length == 0) {
      return "";
    }

    for (i = 0; i < imax; i += 3) {
      b10 = (bytes[i] as u32 << 16) | (bytes[i+1] as u32 << 8) | bytes[i+2] as u32;
      x.push(this.ALPHA.charAt(b10 >> 18));
      x.push(this.ALPHA.charAt((b10 >> 12) & 63));
      x.push(this.ALPHA.charAt((b10 >> 6) & 63));
      x.push(this.ALPHA.charAt(b10 & 63));
    }

    switch (bytes.length - imax) {
      case 1:
        b10 = bytes[i] as u32 << 16;
        x.push(this.ALPHA.charAt(b10 >> 18));
        x.push(this.ALPHA.charAt((b10 >> 12) & 63));
        x.push(this.PADCHAR);
        x.push(this.PADCHAR);
        break;
      case 2:
        b10 = (bytes[i] as u32 << 16) | (bytes[i+1] as u32 << 8);
        x.push(this.ALPHA.charAt(b10 >> 18));
        x.push(this.ALPHA.charAt((b10 >> 12) & 63));
        x.push(this.ALPHA.charAt((b10 >> 6) & 63));
        x.push(this.PADCHAR);
        break;
    }

    return x.join('');
  }
}<|MERGE_RESOLUTION|>--- conflicted
+++ resolved
@@ -1322,13 +1322,8 @@
       id: promise_create(
         contractName.lengthUTF8 - 1, contractName.toUTF8(),
         methodName.lengthUTF8 - 1, methodName.toUTF8(),
-<<<<<<< HEAD
-        args.byteLength, <usize>args.buffer + args.byteOffset,
-        amount.toUint8Array().dataStart)
-=======
         args.byteLength, args.dataStart,
-        amount)
->>>>>>> 115054c3
+          amount.toUint8Array().dataStart)
     };
   }
 
@@ -1349,13 +1344,8 @@
       id: promise_then(
         this.id,
         methodName.lengthUTF8 - 1, methodName.toUTF8(),
-<<<<<<< HEAD
-        args.byteLength, <usize>args.buffer + args.byteOffset,
+        args.byteLength, args.dataStart,
         amount.toUint8Array().dataStart)
-=======
-        args.byteLength, args.dataStart,
-        amount)
->>>>>>> 115054c3
     };
   }
 
