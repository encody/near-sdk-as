{
  "name": "near-sdk-as",
<<<<<<< HEAD
  "version": "2.2.0-next.0",
=======
  "version": "2.1.2",
>>>>>>> 92fe1990
  "description": "Collection of packages for developing NEAR smart contracts in AssemblyScript",
  "types": "assembly/index.ts",
  "repository": {
    "type": "git",
    "url": "git+https://github.com:near/near-sdk-as",
    "directory": "packages/sdk"
  },
  "author": "Willem Wyndham <willem@nearprotocol.com>",
  "license": "(MIT AND Apache-2.0)",
  "dependencies": {
<<<<<<< HEAD
    "near-mock-vm": "^2.2.0-next.0",
    "near-sdk-bindgen": "^2.2.0-next.0",
    "near-sdk-core": "^2.2.0-next.0",
    "near-sdk-simulator": "^2.2.0-next.0"
=======
    "near-mock-vm": "^2.1.2",
    "near-sdk-bindgen": "^2.1.2",
    "near-sdk-core": "^2.1.2",
    "near-sdk-simulator": "^2.1.2"
>>>>>>> 92fe1990
  },
  "scripts": {
    "test": "yarn asp",
    "asp:ci": "asp",
    "asp": "yarn asp:ci --verbose",
    "build": "asb assembly/__tests__/main.ts -- --noEmit"
  },
  "devDependencies": {
    "@assemblyscript/loader": "^0.14.9",
    "@types/bn.js": "^4.11.6",
    "@types/bs58": "^4.0.1",
    "@types/jest": "^26.0.0",
    "@types/js-base64": "^3.0.0",
    "@types/node": "^14.6.2",
    "assert-no-diff": "^3.0.4",
    "husky": "^4.2.5",
    "jest": "^26.4.2",
    "near-hello": "^0.5.0",
    "prettier": "^2.1.1",
    "ts-jest": "^26.3.0",
    "ts-node": "^9.0.0",
    "typedoc": "^0.18.0",
    "typescript": "^3.6.4"
  },
  "engines": {
    "node": ">=12.0.0"
  }
}<|MERGE_RESOLUTION|>--- conflicted
+++ resolved
@@ -1,10 +1,6 @@
 {
   "name": "near-sdk-as",
-<<<<<<< HEAD
-  "version": "2.2.0-next.0",
-=======
   "version": "2.1.2",
->>>>>>> 92fe1990
   "description": "Collection of packages for developing NEAR smart contracts in AssemblyScript",
   "types": "assembly/index.ts",
   "repository": {
@@ -15,17 +11,10 @@
   "author": "Willem Wyndham <willem@nearprotocol.com>",
   "license": "(MIT AND Apache-2.0)",
   "dependencies": {
-<<<<<<< HEAD
-    "near-mock-vm": "^2.2.0-next.0",
-    "near-sdk-bindgen": "^2.2.0-next.0",
-    "near-sdk-core": "^2.2.0-next.0",
-    "near-sdk-simulator": "^2.2.0-next.0"
-=======
     "near-mock-vm": "^2.1.2",
     "near-sdk-bindgen": "^2.1.2",
     "near-sdk-core": "^2.1.2",
     "near-sdk-simulator": "^2.1.2"
->>>>>>> 92fe1990
   },
   "scripts": {
     "test": "yarn asp",
