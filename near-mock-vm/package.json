{
  "name": "near-mock-vm",
  "version": "2.2.4",
  "bin": {
    "near-vm-as": "bin/bin.js"
  },
  "description": "Mock Near VM core logic for unit testing",
  "types": "assembly/index.ts",
  "author": "Willem Wyndham <willem@nearprotocol.com>",
  "repository": {
    "type": "git",
    "url": "git+ssh://git@github.com/nearprotocol/near-sdk-as.git",
    "directory": "near-mock-vm"
  },
  "license": "(MIT AND Apache-2.0)",
  "private": false,
  "devDependencies": {
    "@types/yargs": "^15.0.4",
    "near-sdk-core": "^2.2.4",
    "wasm-pack": "^0.9.1"
  },
  "scripts": {
    "build": "yarn build:wasm && yarn build:vm",
    "build:wasm": "yarn wasm-pack build --target nodejs --debug",
    "build:vm": "yarn tsc -p vm",
    "test": "yarn asb assembly/__tests__/main.ts --target debug && node vm/tests/test && yarn test:bin",
    "test:ci": "yarn build:vm && yarn test",
    "near-vm": "node bin/bin.js",
    "test:bin": "yarn near-vm build/debug/main.wasm add '{\"a\":1000,\"b\":1000}'"
  },
  "files": [
    "pkg/",
    "dist/",
    "bin/",
    "assembly/",
    "vm/dist/",
    "vm/index.js"
  ],
  "engines": {
    "node": ">=12.0.0"
  },
  "dependencies": {
<<<<<<< HEAD
    "@assemblyscript/loader": "^0.18.9",
    "yargs": "^15.3.1"
=======
    "@assemblyscript/loader": "^0.9.4",
    "yargs": "^16.2.0"
>>>>>>> 40264c6e
  }
}<|MERGE_RESOLUTION|>--- conflicted
+++ resolved
@@ -40,12 +40,7 @@
     "node": ">=12.0.0"
   },
   "dependencies": {
-<<<<<<< HEAD
     "@assemblyscript/loader": "^0.18.9",
-    "yargs": "^15.3.1"
-=======
-    "@assemblyscript/loader": "^0.9.4",
     "yargs": "^16.2.0"
->>>>>>> 40264c6e
   }
 }