--- conflicted
+++ resolved
@@ -1,10 +1,6 @@
 {
   "name": "near-mock-vm",
-<<<<<<< HEAD
-  "version": "2.2.0-next.0",
-=======
   "version": "2.1.2",
->>>>>>> 92fe1990
   "bin": {
     "near-vm-as": "bin/bin.js"
   },
@@ -20,11 +16,7 @@
   "private": false,
   "devDependencies": {
     "@types/yargs": "^15.0.4",
-<<<<<<< HEAD
-    "near-sdk-core": "^2.2.0-next.0",
-=======
     "near-sdk-core": "^2.1.2",
->>>>>>> 92fe1990
     "wasm-pack": "^0.9.1"
   },
   "scripts": {
