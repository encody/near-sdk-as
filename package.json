--- conflicted
+++ resolved
@@ -14,12 +14,6 @@
     "as-pect": "jtenner/as-pect",
     "bignum": "MaxGraey/bignum.wasm",
     "typedoc": "^0.14.2",
-<<<<<<< HEAD
-    "typedoc-plugin-markdown": "^1.1.25"
-=======
-    "typedoc-plugin-markdown": "^1.2.1",
-    "as-pect": "jtenner/as-pect",
-    "bignum": "MaxGraey/bignum.wasm"
->>>>>>> ec123919
+    "typedoc-plugin-markdown": "^1.2.1"
   }
 }