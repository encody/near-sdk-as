--- conflicted
+++ resolved
@@ -11,14 +11,9 @@
   "license": "MIT",
   "dependencies": {},
   "devDependencies": {
+    "typedoc": "^0.14.2",
+    "typedoc-plugin-markdown": "^1.2.1",
     "as-pect": "jtenner/as-pect",
-    "typedoc": "^0.14.2",
-<<<<<<< HEAD
-    "typedoc-plugin-markdown": "^1.2.1"
-=======
-    "typedoc-plugin-markdown": "^1.1.25",
-    "as-pect": "github:jtenner/as-pect",
-    "bignum": "github:MaxGraey/bignum.wasm"
->>>>>>> 8cff7a85
+    "bignum": "MaxGraey/bignum.wasm"
   }
 }