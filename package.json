{
  "name": "near-runtime-ts",
  "version": "0.1.0-preview1",
  "description": "Near smart contract runtime library for typescript",
  "repository": {
    "type": "git",
    "url": "git@:nearprotocol/near-runtime-ts.git"
  },
  "main": "index.js",
  "types": "assembly/index.ts",
  "ascMain": "assembly/index.ts",
  "scripts": {
    "doc": "rm -rf apidoc && mkdir apidoc && node_modules/.bin/typedoc near.ts --theme markdown --ignoreCompilerErrors --excludePrivate --excludeProtected --excludeExternals --out apidoc/",
<<<<<<< HEAD
    "test": "cd tests/ && npm install && asp",
    "postinstall": "cd tests/ && npm install"
=======
    "test": "cd tests/ && npm install && npm run-script build && npm run test -- --verbose"
>>>>>>> a6f42c90
  },
  "author": "",
  "license": "MIT",
  "dependencies": {
    "assemblyscript-json": "github:nearprotocol/assemblyscript-json#staging",
    "bignum": "github:MaxGraey/bignum.wasm"
  },
  "devDependencies": {
    "@as-pect/cli": "^2.4.0",
    "assemblyscript": "github:nearprotocol/assemblyscript#staging",
    "typedoc": "^0.15.0",
    "typedoc-plugin-markdown": "^1.2.1"
  }
}<|MERGE_RESOLUTION|>--- conflicted
+++ resolved
@@ -11,12 +11,7 @@
   "ascMain": "assembly/index.ts",
   "scripts": {
     "doc": "rm -rf apidoc && mkdir apidoc && node_modules/.bin/typedoc near.ts --theme markdown --ignoreCompilerErrors --excludePrivate --excludeProtected --excludeExternals --out apidoc/",
-<<<<<<< HEAD
-    "test": "cd tests/ && npm install && asp",
-    "postinstall": "cd tests/ && npm install"
-=======
     "test": "cd tests/ && npm install && npm run-script build && npm run test -- --verbose"
->>>>>>> a6f42c90
   },
   "author": "",
   "license": "MIT",
