--- conflicted
+++ resolved
@@ -16,13 +16,8 @@
   "author": "",
   "license": "MIT",
   "dependencies": {
-<<<<<<< HEAD
     "near-assemblyscript": "^0.7.4",
     "assemblyscript-json": "^0.2.0",
-=======
-    "near-assemblyscript": "0.7.3-preview",
-    "assemblyscript-json": "0.2.0",
->>>>>>> 55ffbd33
     "bignum": "github:MaxGraey/bignum.wasm"
   },
   "devDependencies": {
